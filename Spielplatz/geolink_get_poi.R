--- conflicted
+++ resolved
@@ -50,15 +50,10 @@
 
   return(query_dt)}
 
-<<<<<<< HEAD
+
 
 
 df <- geolink_get_poi(osm_key = "amenity",
                   survey_dt = hhgeo_dt[hhgeo_dt$ADM1_EN == "Lagos",],
                   buffer = 100000)
 
-=======
-df <- geolink_get_poi(osm_feature_category = "building",
-                  osm_feature_subcategory ="farm",
-                  shp_dt = shp_dt[shp_dt$ADM1_EN == "Abia",])
->>>>>>> f586df39
