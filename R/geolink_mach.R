--- conflicted
+++ resolved
@@ -635,12 +635,8 @@
                                survey_crs = 4326,
                                file_location = tempdir()) {
 
-<<<<<<< HEAD
-=======
-  shp_dt <- ensure_crs_4326(shp_dt)
-  survey_dt <- ensure_crs_4326(survey_dt)
-
->>>>>>> f586df39
+
+
   if (!dir.exists(file_location)) {
     dir.create(file_location, recursive = TRUE)
   }
@@ -810,7 +806,6 @@
 #'
 #'
 #'
-<<<<<<< HEAD
 #' df <- geolink_get_poi(osm_key = "amenity",
 #'                       shp_dt = shp_dt[shp_dt$ADM1_EN == "Abia",])
 #'
@@ -824,23 +819,11 @@
                             survey_dt = NULL,
                             shp_fn = NULL,
                             survey_fn = NULL,
-=======
-#' df <- geolink_get_poi(osm_feature_category = "building",
-#' osm_feature_subcategory ="farm",
-#' shp_dt = shp_dt)
-#'
-#'}
-#'
-
-geolink_get_poi <- function(osm_feature_category,
-                            osm_feature_subcategory,
-                            shp_dt,
-                            shp_dsn = NULL,
->>>>>>> f586df39
+
                             buffer = NULL,
                             stata = FALSE) {
 
-<<<<<<< HEAD
+
   # Automatically convert survey_dt to sf if provided and shp_dt is NULL
   if (!is.null(survey_dt)) {
     if (!inherits(survey_dt, "sf")) {
@@ -948,51 +931,15 @@
   }
 
   # Optionally remove geometry for Stata compatibility
-=======
-  shp_dt <- ensure_crs_4326(shp_dt)
-
-  if (!is.null(shp_dsn)) {
-    shp_dt <- st_read(shp_dsn)
-  }
-
-
-  bbox <- create_query_bbox(shp_dt = shp_dt,
-                            area_name = NULL,
-                            buffer_dist = c(0, 0, 0, 0),
-                            metric_crs = FALSE,
-                            osm_crs = 4326)
-
-  datapull <- opq(c(bbox = bbox, timeout = 7200)) %>%
-    add_osm_feature(osm_feature_category, osm_feature_subcategory)
-
-  features <- osmdata_sf(datapull)
-
-
-  if (nrow(features$osm_points) == 0) {
-    print("No points of interest")
-    return()
-  } else {
-    results <- (features$osm_points)
-  }
-
-  query_dt <- st_join(results, shp_dt)
-
->>>>>>> f586df39
+
   if (stata) {
 
     query_dt <- query_dt[, !grepl("geometry", names(query_dt))]
   }
 
-<<<<<<< HEAD
   # Log completion
   print("OpenStreetMap data downloaded.")
   print("Process complete!")
-=======
-
-
-
-  print("Open Street Maps Raster Downloaded")
->>>>>>> f586df39
 
 
 
@@ -1275,15 +1222,9 @@
                               survey_lon = NULL,
                               buffer_size = NULL,
                               extract_fun = "mean",
-<<<<<<< HEAD
+
                               survey_crs = 4326,
                               indicators = "ALL"){
-=======
-                              survey_crs = 4326){
-
-  shp_dt <- ensure_crs_4326(shp_dt)
-  survey_dt <- ensure_crs_4326(survey_dt)
->>>>>>> f586df39
 
   temp_dir <- tempdir()
 
@@ -1440,7 +1381,7 @@
 
   # Ensure shapefile and survey are in the correct CRS
 
-<<<<<<< HEAD
+
   if (!is.null(shp_dt)) {
     sf_obj <- ensure_crs_4326(shp_dt)
 
@@ -1465,8 +1406,6 @@
 
 
 
-=======
->>>>>>> f586df39
   # Set date range
   start_date <- as.Date(start_date)
   end_date <- as.Date(end_date)
@@ -1478,11 +1417,9 @@
   it_obj <- s_obj %>%
     stac_search(
       collections = "nasa-nex-gddp-cmip6",
-<<<<<<< HEAD
+
       bbox = sf::st_bbox(sf_obj),
-=======
-      bbox = sf::st_bbox(shp_dt),
->>>>>>> f586df39
+
       datetime = paste(start_date, end_date, sep = "/")
     ) %>%
     get_request() %>%
@@ -1624,7 +1561,7 @@
 #' }
 #'
 
-<<<<<<< HEAD
+
 geolink_cropland <- function(source = "WorldCover",
                              shp_dt = NULL,
                              shp_fn = NULL,
@@ -1638,30 +1575,6 @@
                              survey_crs = 4326){
 
   unlink(tempdir(), recursive = TRUE)
-=======
-geolink_cropland <- function(
-    source = "WorldCover",
-    shp_dt,
-    shp_fn = NULL,
-    grid_size = 1000,
-    survey_dt = NULL,
-    survey_fn = NULL,
-    survey_lat = NULL,
-    survey_lon = NULL,
-    buffer_size = NULL,
-    extract_fun = "mean",
-    survey_crs = 4326
-) {
-  # Ensure consistent CRS
-  shp_dt <- ensure_crs_4326(shp_dt)
-  survey_dt <- ensure_crs_4326(survey_dt)
-
-  # Clear temporary directory
-  unlink(tempdir(), recursive = TRUE)
-
-  # Get bounding box of shapefile
-  bbox <- sf::st_bbox(shp_dt)
->>>>>>> f586df39
 
   raster_objs <- geodata::cropland(source = source, path = tempdir())
 
@@ -1836,7 +1749,7 @@
 
 
 # Combined function to calculate tower stats and return the nearest lat/lon for a polygon
-<<<<<<< HEAD
+
 
 geolink_opencellid <- function(cell_tower_file,
                                shp_dt = NULL,
@@ -1956,76 +1869,7 @@
     results_df <- do.call(rbind, results)
     return(results_df)
   }
-=======
-geolink_opencellid <- function(cell_tower_file, shp_dt, shp_fn = NULL, grid_size = 1000) {
-
-  shp_dt <- ensure_crs_4326(shp_dt)
-
-  # Load the OpenCellID data
-  cell_towers <- read_opencellid_data(cell_tower_file)
-
-  # Check if shapefile_input is a file path (character) or an in-memory sf object
-  if (is.character(shapefile_input)) {
-    # Load shapefile if it's a file path
-    if (!file.exists(shapefile_input)) {
-      stop("Shapefile not found at the specified path")
-    }
-    polygons <- st_read(shapefile_input)
-  } else if (inherits(shapefile_input, "sf")) {
-    # Use the sf object directly
-    polygons <- shapefile_input
-  } else {
-    stop("Invalid shapefile input: must be a file path or an sf object.")
-  }
-
-  # Ensure CRS matches between towers and polygons
-  cell_towers_sf <- st_as_sf(cell_towers, coords = c("lon", "lat"), crs = 4326)
-  cell_towers_sf <- st_transform(cell_towers_sf, st_crs(polygons))
-
-  # Create a list to store results
-  results <- list()
-
-  # Loop through each polygon to calculate stats
-  for (i in 1:nrow(polygons)) {
-    polygon <- polygons[i, ]
-
-    # Towers within the polygon
-    towers_in_polygon <- st_within(cell_towers_sf, polygon, sparse = FALSE)
-    num_towers <- sum(towers_in_polygon)
-
-    # Calculate centroid of the polygon
-    centroid <- st_centroid(polygon)
-
-    # Calculate nearest tower distance
-    if (num_towers > 0) {
-      towers_sf <- cell_towers_sf[towers_in_polygon, ]
-      distances <- st_distance(centroid, towers_sf, by_element = FALSE)
-      nearest_idx <- which.min(distances)
-      nearest_distance <- min(distances)
-
-      nearest_lon <- st_coordinates(towers_sf)[nearest_idx, "X"]
-      nearest_lat <- st_coordinates(towers_sf)[nearest_idx, "Y"]
-    } else {
-      nearest_distance <- NA
-      nearest_lon <- NA
-      nearest_lat <- NA
-    }
-
-    # Store results
-    results[[i]] <- data.frame(
-      polygon_id = i,
-      num_towers = num_towers,
-      nearest_distance = nearest_distance,
-      nearest_lon = nearest_lon,
-      nearest_lat = nearest_lat
-    )
-  }
-
-  # Combine all results into a data frame
-  results_df <- do.call(rbind, results)
-
-  return(results_df)
->>>>>>> f586df39
+
 }
 
 
@@ -2219,7 +2063,6 @@
                              extract_fun = "mean",
                              survey_crs = 4326){
 
-<<<<<<< HEAD
 
   if (!is.null(shp_dt)) {
     sf_obj <- ensure_crs_4326(shp_dt)
@@ -2244,8 +2087,7 @@
   }
 
 
-=======
->>>>>>> f586df39
+
   if (indicator != "NDVI" & indicator != "EVI"){
     stop("Indicator must be either 'NDVI' or 'EVI'")
   }
@@ -2255,18 +2097,9 @@
   end_date <- as.Date(end_date)
 
 
-<<<<<<< HEAD
+
   it_obj <- fetch_planetary_data("modis-13A1-061", start_date, end_date, sf_obj)
-=======
-  s_obj <- stac("https://planetarycomputer.microsoft.com/api/stac/v1")
-
-  it_obj <- s_obj %>%
-    stac_search(collections = "modis-13A1-061",
-                bbox = sf::st_bbox(shp_dt),
-                datetime = paste(start_date, end_date, sep = "/")) %>%
-    get_request() %>%
-    items_sign(sign_fn = sign_planetary_computer())
->>>>>>> f586df39
+
 
 
   date_list <- lapply(1:length(it_obj$features),
@@ -2349,11 +2182,9 @@
 
   print("NDVI Raster Downloaded")
 
-<<<<<<< HEAD
   raster_objs <- lapply(raster_objs, crop_and_clean_raster, shp_dt = sf_obj)
 
-=======
->>>>>>> f586df39
+
   dt <- postdownload_processor(shp_dt = shp_dt,
                                raster_objs = raster_objs,
                                shp_fn = shp_fn,
@@ -2426,7 +2257,6 @@
                               extract_fun = "mean",
                               survey_crs = 4326){
 
-<<<<<<< HEAD
 
   if (!is.null(shp_dt)) {
     sf_obj <- ensure_crs_4326(shp_dt)
@@ -2450,8 +2280,7 @@
     sf_obj <- NULL  # Optional: Define a default value to avoid potential errors
   }
 
-=======
->>>>>>> f586df39
+
   # checks
   if (missing(indicator)==TRUE){
     print("You must specify an indicator: aer-ai, ch4, co, hcho, no2, o3, so2")
@@ -2545,12 +2374,10 @@
 
   print("Pollution Rasters Downloaded")
 
-<<<<<<< HEAD
   raster_objs <- lapply(raster_objs, crop_and_clean_raster, shp_dt = sf_obj)
 
 
-=======
->>>>>>> f586df39
+
   dt <- postdownload_processor(shp_dt = shp_dt,
                                raster_objs = raster_objs,
                                shp_fn = shp_fn,
