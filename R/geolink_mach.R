#' Download and Merge monthly rainfall chirp data into geocoded surveys
#'
#' Download rainfall data from the CHIRPS data at monthly/annual intervals for a specified period
#' The data is downloaded in raster format and combined with shapefile and/or survey data provided
#' by the user
#'
#' @param time_unit A character, either "month" or "annual" monthly or annual rainfall aggregates
#' are to be estimated
#' @param start_date An object of class date, must be specified like "yyyy-mm-dd"
#' @param end_date An object of class date, must be specified like "yyyy-mm-dd"
#' @param shp_dt An object of class 'sf', 'data.frame' which contains polygons or multipolygons
#' @param shp_fn A character, file path for the shapefile (.shp) to be read (for STATA users only)
#' @param grid_size A numeric, the grid size to be used in meters
#' @param survey_dt An object of class "sf", "data.frame", a geocoded household survey i.e.
#' a household survey with latitude and longitude values.
#' @param survey_fn A character, file path for geocoded survey (.dta format) (for STATA users only &
#' if use_survey is TRUE)
#' @param survey_lat A character, latitude variable from survey (for STATA users only &
#' if use_survey is TRUE)
#' @param survey_lon A character, longitude variable from survey (for STATA users only &
#' if use survey is TRUE)
#' @param buffer_size A numeric, the size of the buffer for `survey_dt` or `survey_fn` in meters.
#' @param extract_fun A character, a function to be applied in extraction of raster into the shapefile.
#' Default is mean. Other options are "sum", "min", "max", "sd", "skew" and "rms".
#' @param survey_crs A numeric, the default is 4326
#'
#'
#' @details Rainfall data is sourced from the Climate Hazards Group InfraRed Precipitation
#' with Station data (CHIRPS). This a 35+ year quasi-global rainfall dataset. Spanning the
#' entire world from 1981 to date. See https://www.chc.ucsb.edu/data/chirps for more details.
#' The data is extracted into a shapefile provided by user. An added service for tesselating/gridding
#' the shapefile is also provided for users that need this data further analytics that require
#' equal area zonal statistics. Shapefile estimates at the grid or native polygon level is a
#' permitted final output. However, a geocoded survey with rainfall estimates are the end goal
#' if the user also chooses. The function will merge shapefile polygons (either gridded or
#' native polygons) with the location of the survey units i.e. rainfall estimates for the
#' locations of the units within the survey will be returned. The function is also set up for
#' stata users and allows the user to pass file paths for the household survey `survey_fn`
#' (with the lat and long variable names `survey_lon` and `survey_lat`) as well. This is requires
#' a .dta file which is read in with `haven::read_dta()` package. Likewise, the user is permitted
#' to pass a filepath for the location of the shapefile `shp_fn` which is read in with the
#' `sf::read_sf()` function.
#'
#'
#' @examples
#'
#' \dontrun{
#' \donttest{
#'
#'
#' #examples
#' df <- geolink_chirps(time_unit = "month",
#'                      start_date = "2020-01-01",
#'                      end_date = "2020-03-01",
#'                      shp_dt = shp_dt[shp_dt$ADM1_PCODE == "NG001",],
#'                      grid_size = 1000,
#'                      survey_dt = hhgeo_dt,
#'                      extract_fun = "mean")
#'
#'
#' df <- geolink_chirps(time_unit = "month",
#'                      start_date = "2020-01-01",
#'                      end_date = "2020-02-01",
#'                      survey_fn = "testdata/xy_hhgeo_dt.dta",
#'                      survey_lat = "y",
#'                      survey_lon = "x",
#'                      buffer_size = 1000,
#'                      extract_fun = "mean")
#'
#' }}
#'
#' @export
#' @importFrom raster raster stack brick crop projectRaster
#' @importFrom haven read_dta
#' @importFrom terra rast crs project ext




geolink_chirps <- function(time_unit = NULL,
                           start_date,
                           end_date,
                           shp_dt = NULL,
                           shp_fn = NULL,
                           grid_size = NULL,
                           survey_dt = NULL,
                           survey_fn = NULL,
                           survey_lat = NULL,
                           survey_lon = NULL,
                           buffer_size = NULL,
                           extract_fun = "mean",
                           survey_crs = 4326) {

  # # Only apply ensure_crs_4326 if the spatial inputs are not NULL
  # if (!is.null(shp_dt)) {
  #   shp_dt <- ensure_crs_4326(shp_dt)
  # } else if (!is.null(shp_fn)) {
  #   # If shp_dt is NULL but shp_fn exists, read the file and ensure CRS
  #   shp_dt <- ensure_crs_4326(sf::st_read(shp_fn))
  # }
  #
  # if (!is.null(survey_dt)) {
  #   survey_dt <- ensure_crs_4326(survey_dt)
  # } else if (!is.null(survey_fn)) {
  #   # If survey_dt is NULL but survey_fn exists, read the file and ensure CRS
  #   survey_dt <- ensure_crs_4326(haven::read_dta(survey_fn))
  # }


  ## download the data
  if (time_unit == "month") {

    raster_objs <- get_month_chirps(start_date = start_date,
                                    end_date = end_date)

    name_count <- lubridate::interval(as.Date(start_date),
                                      as.Date(end_date)) %/% months(1) + 1

  } else if (time_unit == "annual") {

    raster_objs <- get_annual_chirps(start_year = lubridate::year(start_date),
                                     end_year = lubridate::year(end_date))

    name_count <- lubridate::year(end_date) - lubridate::year(start_date) + 1

  } else {

    stop("Time unit should either be month or annual")

  }

  print("Global Rainfall Raster Downloaded")

  # Replace -9999.9999 values with NA in downloaded rasters
  raster_objs <- lapply(raster_objs, function(raster_obj) {
    raster_obj[raster_obj == -9999.9999] <- NA
    return(raster_obj)
  })

  name_set <- paste0("rainfall_", time_unit, 1:length(raster_objs))


  ## create the name for the variables

  dt <- postdownload_processor(shp_dt = shp_dt,
                               raster_objs = raster_objs,
                               shp_fn = shp_fn,
                               grid_size = grid_size,
                               survey_dt = survey_dt,
                               survey_fn = survey_fn,
                               survey_lat = survey_lat,
                               survey_lon = survey_lon,
                               extract_fun = extract_fun,
                               buffer_size = buffer_size,
                               survey_crs = survey_crs,
                               name_set = name_set)


  print("Process Complete!!!")

  return(dt)


}


#' Download and Merge Monthly and Annual Night Time Light data into geocoded surveys
#'
#' Download night lights luminosity at monthly/annual intervals for a specified period
#' The data is downloaded in raster format and combined with shapefile and/or survey data provided
#' by the user
#'
#' @param time_unit A character, either "month" or "annual" monthly or annual rainfall aggregates
#' are to be estimated
#' @param start_date An object of class date, must be specified like "yyyy-mm-dd"
#' @param end_date An object of class date, must be specified like "yyyy-mm-dd"
#' @param shp_dt An object of class 'sf', 'data.frame' which contains polygons or multipolygons
#' @param shp_fn A character, file path for the shapefile (.shp) to be read (for STATA users only)
#' @param grid_size A numeric, the grid size to be used in meters
#' @param survey_dt An object of class "sf", "data.frame", a geocoded household survey i.e.
#' a household survey with latitude and longitude values.
#' @param survey_fn A character, file path for geocoded survey (.dta format) (for STATA users only)
#' @param survey_lat A character, latitude variable from survey (for STATA users only &
#' if use_survey is TRUE)
#' @param survey_lon A character, longitude variable from survey (for STATA users only &
#' if use survey is TRUE)
#' @param buffer_size A numeric, the size of the buffer for `survey_dt` or `survey_fn` in meters.
#' @param extract_fun A character, a function to be applied in extraction of raster into the shapefile.
#' @param survey_crs A numeric, the default is 4326
#' Default is mean. Other options are "sum", "min", "max", "sd", "skew" and "rms".
#' @param month_version A character, the version of month EOG data to use. default set to "v10".
#' @param annual_version A character, the version of annual EOG data for download, default set to "v21"
#' @param indicator A character, specifying the specific indicator of interest. Options are
#' "average", "average_masked", "cf_cvg", "cvg", "lit_mask", "maximum", "median",
#' "median_masked" and "minimum" for annual data and "avg_rade9h", "avg_rade9h.masked", "cf_cvg" or "cvg"
#' for monthly data
#'
#' @inheritParams get_annual_ntl
#' @inheritParams get_month_ntl
#'
#'
#' @details NTL data is sourced from the NASA's Earth Observation Group database.
#' The data is extracted into `shp_dt` shapefile object. An added service for tesselating/gridding
#' the `shp_dt` is also provided if `grid_size` is specified for further analytics that require
#' equal specified area zonal statistics. Shapefile estimates at the grid or native polygon level is a
#' permitted final output. Also, if `survey_dt` is not NULL, the user may compute luminosity within
#' neighborhood of a household given a specified `buffer_size`. The function draw polygons around
#' household locations of `buffer_size` with zonal statistics computed as formerly described.
#' The function is also set up for stata users and allows the user to pass file paths for the
#' household survey `survey_fn` (with the lat and long variable names `survey_lon` and `survey_lat`)
#' as well. This is requires a .dta file which is read in with `haven::read_dta()` package.
#' Likewise, the user is permitted to pass a filepath for the location of the shapefile `shp_fn`
#' which is read in with the `sf::read_sf()` function.
#'
#' @examples
#'
#' \dontrun{
#' \donttest{
#'
#' #loading the survey data and shapefile
#'
#' data("hhgeo_dt")
#' data("shp_dt")
#'
#' #pull monthly night lights and combine with household survey based on
#' #grid tesselation of shapefile at 1000m
#'
#'df <- geolink_ntl(time_unit = "month",
#'            start_date = "2020-01-01",
#'            end_date = "2020-03-01",
#'            shp_dt = shp_dt[shp_dt$ADM1_PCODE == "NG001",],
#'            indicator = "avg_rade9h",
#'            grid_size = 1000,
#'            extract_fun = "mean")
#'
#' #estimate annual night time luminosity for each household within a 100 meters
#' #of it's location
#'
#' df <- geolink_ntl(time_unit = "annual",
#'                   start_date = "2020-01-01",
#'                   end_date = "2021-12-01",
#'                  survey_dt =  sf::st_as_sf(hhgeo_dt[1:10],
#'                      crs = 4326),
#'                  buffer_size = 100,
#'                  indicator = c("average_masked","cf_cvg"),
#'                  extract_fun = "mean")
#'
#' }}
#
#' @export
#' @import rstac
#' @importFrom rstac stac items_sign
#' @importFrom reticulate py_eval source_python
#' @importFrom terra rast crs project ext
#' @importFrom sf st_bbox st_transform st_as_sf st_geometry st_drop_geometry
#' @importFrom raster projectRaster stack



geolink_ntl <- function(time_unit = "annual",
                        start_date,
                        end_date,
                        annual_version = "v21",
                        month_version = "v10",
                        indicator,
                        slc_type = "vcmslcfg",
                        shp_dt = NULL,
                        shp_fn = NULL,
                        grid_size = NULL,
                        survey_dt = NULL,
                        survey_fn = NULL,
                        survey_lat = NULL,
                        survey_lon = NULL,
                        extract_fun = "mean",
                        buffer_size = NULL,
                        survey_crs = 4326) {

<<<<<<< HEAD
  # shp_dt <- ensure_crs_4326(shp_dt)
  # survey_dt <- ensure_crs_4326(survey_dt)
=======
  # Only apply ensure_crs_4326 if the spatial inputs are not NULL
  if (!is.null(shp_dt)) {
    shp_dt <- ensure_crs_4326(shp_dt)
  } else if (!is.null(shp_fn)) {
    # If shp_dt is NULL but shp_fn exists, read the file and ensure CRS
    shp_dt <- ensure_crs_4326(sf::st_read(shp_fn))
  }

  if (!is.null(survey_dt)) {
    survey_dt <- ensure_crs_4326(survey_dt)
  } else if (!is.null(survey_fn)) {
    # If survey_dt is NULL but survey_fn exists, read the file and ensure CRS
    survey_dt <- ensure_crs_4326(sf::st_read(survey_fn))
  }
>>>>>>> 0fc98636

  start_date <- as.Date(start_date)
  end_date <- as.Date(end_date)

  ## download the data
  if (time_unit == "month") {

    raster_objs <- get_month_ntl(start_date = as.Date(start_date),
                                 end_date = as.Date(end_date),
                                 version = month_version,
                                 slc_type = slc_type,
                                 indicator = indicator,
                                 no_tile = TRUE)

    name_count <- lubridate::interval(as.Date(start_date),
                                      as.Date(end_date)) %/% months(1) + 1

  } else if (time_unit == "annual") {

    raster_objs <- lapply(X = year(seq(start_date,
                                       end_date,
                                       "years")),
                          FUN = get_annual_ntl,
                          version = annual_version,
                          indicator = indicator )

    raster_objs <- unlist(raster_objs)

    name_count <- lubridate::year(end_date) - lubridate::year(start_date) + 1

  } else {

    stop("Time unit should either be month or annual")

  }

  print("Global NTL Raster Downloaded")

  name_set <- paste0("ntl_", time_unit, 1:length(raster_objs), indicator)

  dt <- postdownload_processor(shp_dt = shp_dt,
                               raster_objs = raster_objs,
                               shp_fn = shp_fn,
                               grid_size = grid_size,
                               survey_dt = survey_dt,
                               survey_fn = survey_fn,
                               survey_lat = survey_lat,
                               survey_lon = survey_lon,
                               extract_fun = extract_fun,
                               buffer_size = buffer_size,
                               survey_crs = survey_crs,
                               name_set = name_set)

  print("Process Complete!!!")

  return(dt)

  unlink(tempdir(), recursive = TRUE)
}


#' Download and Merge Annual Population data into geocoded surveys
#'
#' Download Population data from the World Pop dataset at annual intervals for a specified period
#' The data is downloaded in raster format and combined with shapefile and/or survey data provided
#' by the user. Source data: https://www.worldpop.org/
#'
#' The individual country datasets use modelling methods found it Stevens et al. The 'Global per country 2000-2020'
#' The datasets provided are the outputs of a project utilising various modelling methods to develop consistent 100m
#' resolution population count datasets for all countries of the World for each year 2000-2020.
#'
#'
#' @param start_year A numeric specifying the start year
#' @param end_year A numeric specifying the end year, if only one year is required then enter start year into
#' @param iso_code A character, specifying the iso code for country to download data from
#' @param UN_adjst A character 'Y' if want 2020 UN adjusted dataset returned, if not leave blank.
#' @param constrained A character 'Y' if want constrained dataset returned, if not leave blank.
#' @param bespoke A character 'Y' if want bespoke dataset returned, if not leave blank. Version also should be specified.
#' @param version A character such as v2.0 or v2.1 which correlates to the iso_code provided for bespoke datasets.
#' @param shp_dt An object of class 'sf', 'data.frame' which contains polygons or multipolygons
#' @param shp_fn A character, file path for the shapefile (.shp) to be read (for STATA users only)
#' @param grid_size A numeric, the grid size to be used in meters
#' @param survey_dt An object of class "sf", "data.frame", a geocoded household survey i.e.
#' a household survey with latitude and longitude values.
#' @param survey_fn A character, file path for geocoded survey (.dta format) (for STATA users only &
#' if use_survey is TRUE)
#' @param survey_lat A character, latitude variable from survey (for STATA users only &
#' if use_survey is TRUE)
#' @param survey_lon A character, longitude variable from survey (for STATA users only &
#' if use survey is TRUE)
#' @param buffer_size A numeric, the size of the buffer for `survey_dt` or `survey_fn` in meters.
#' @param extract_fun A character, a function to be applied in extraction of raster into the shapefile.
#' Default is mean. Other options are "sum", "min", "max", "sd", "skew" and "rms".
#' @param survey_crs A numeric, the default is 4326
#' @param file_location A path to the folder where the downloaded data should be stored.
#'
#' @details Population data is sourced from WorldPop.
#' The data is extracted into a shapefile provided by user. An added service for tesselating/gridding
#' the shapefile is also provided for users that need this data further analytics that require
#' equal area zonal statistics. Shapefile estimates at the grid or native polygon level is a
#' permitted final output. However, a geocoded survey with population estimates are the end goal
#' if the user also chooses. The function will merge shapefile polygons (either gridded or
#' native polygons) with the location of the survey units i.e. population estimates for the
#' locations of the units within the survey will be returned. The function is also set up for
#' stata users and allows the user to pass file paths for the household survey `survey_fn`
#' (with the lat and long variable names `survey_lon` and `survey_lat`) as well. This is requires
#' a .dta file which is read in with `haven::read_dta()` package. Likewise, the user is permitted
#' to pass a filepath for the location of the shapefile `shp_fn` which is read in with the
#' `sf::read_sf()` function.
#'
#'
#' @examples
#'
#' \dontrun{
#' \donttest{
#'
#'
#'
#'df <- geolink_population(start_year = 2018,
#'                            end_year = 2019,
#'                           iso_code = "NGA",
#'                            UN_adjst = "N",
#'                            constrained = "N",
#'                            shp_dt = shp_dt[shp_dt$ADM1_EN == "Abia",],
#'                            grid_size = 1000,
#'                            extract_fun = "mean",
#'                            file_location = tempdir())
#'
#' }}
#' @export
#' @importFrom terra rast crs project ext
#' @importFrom raster stack brick projectRaster
#' @importFrom sf st_bbox st_transform st_as_sf st_geometry
#' @importFrom geodata elevation_30s
#' @importFrom httr GET write_disk http_type
#'
#' @import terra
#' @import raster
#' @import sf
#' @import geodata
#' @import httr

geolink_population <- function(start_year = NULL,
                               end_year = NULL,
                               iso_code,
                               UN_adjst = NULL,
                               constrained = NULL,
                               bespoke = NULL,
                               version = NULL,
                               shp_dt = NULL,
                               shp_fn = NULL,
                               grid_size = NULL,
                               survey_dt = NULL,
                               survey_fn = NULL,
                               survey_lat = NULL,
                               survey_lon = NULL,
                               buffer_size = NULL,
                               extract_fun = "mean",
                               survey_crs = 4326,
                               file_location = tempdir()) {

  clear_temp = TRUE

  # Clear temporary directory if requested and if it's the default tempdir()
  if (clear_temp && file_location == tempdir()) {
    message("Clearing temporary directory...")
    temp_files <- list.files(tempdir(), full.names = TRUE)
    unlink(temp_files, recursive = TRUE, force = TRUE)
  }

  if (!dir.exists(file_location)) {
    dir.create(file_location, recursive = TRUE)
  }

  if (!is.null(start_year) && !is.null(end_year)) {
    years <- seq(start_year, end_year)
  }

  # Check for existing .tif files
  year_pattern <- paste(years, collapse = "|")
  tif_files <- list.files(file_location,
                          pattern = ".tif$",
                          full.names = TRUE)
  if (constrained == "Y" && UN_adjst == "Y" ){
    tif_files <- tif_files[grepl(iso_code, tif_files, ignore.case = TRUE) &
                             grepl("ppp", tif_files, ignore.case = TRUE) &
                             grepl("UNadj_constrained", tif_files, ignore.case = TRUE) &
                             grepl(year_pattern, tif_files)]
  } else if (constrained == "N" && UN_adjst == "Y"){
    tif_files <- tif_files[grepl(iso_code, tif_files, ignore.case = TRUE) &
                             grepl("ppp", tif_files, ignore.case = TRUE) &
                             grepl("constrained", tif_files, ignore.case = TRUE) &
                             grepl(year_pattern, tif_files)]
  }else if (constrained == "Y" && UN_adjst == "N"){
    tif_files <- tif_files[grepl(iso_code, tif_files, ignore.case = TRUE) &
                             grepl("ppp", tif_files, ignore.case = TRUE) &
                             grepl("UNadj", tif_files, ignore.case = TRUE) &
                             grepl(year_pattern, tif_files)]
  }else {
    tif_files <- tif_files[grepl(iso_code, tif_files, ignore.case = TRUE) &
                             grepl("ppp", tif_files, ignore.case = TRUE) &
                             grepl(year_pattern, tif_files)]
  }

  # If .tif files are already present, skip downloading
  if (length(tif_files) == 0) {
    if (!is.null(constrained) && constrained == "Y") {
      url1 <- paste0("https://data.worldpop.org/GIS/Population/Global_2000_2020_Constrained/2020/BSGM/", iso_code, "/")
      url2 <- paste0("https://data.worldpop.org/GIS/Population/Global_2000_2020_Constrained/2020/maxar_v1/", iso_code, "/")

      file_urls <- try_download(url1, UN_adjst)
      if (is.null(file_urls)) {
        file_urls <- try_download(url2, UN_adjst)
      }

      file_urls <- file_urls[grepl(iso_code, file_urls, ignore.case = TRUE) &
                               grepl("ppp", file_urls, ignore.case = TRUE) &
                               grepl(year_pattern, file_urls)]
      if (!is.null(file_urls)) {
        download_files_worldpop(file_urls, file_location)
      } else {
        warning("No files found at both URLs.")
      }
    } else {
      if (!is.null(bespoke) && bespoke == "Y") {
        url <- paste0("https://data.worldpop.org/repo/wopr/", iso_code,
                      "/population/v", version, "/", iso_code, "_population_v",
                      gsub("\\.", "_", version), "_mastergrid.tif")

        # Use httr_download instead of download.file
        dest_file <- file.path(file_location, basename(url))
        download_status <- httr_download(url, dest_file)

        if (!download_status) {
          warning(paste("Failed to download file from URL:", url))
        }
      } else {
        if (!is.null(start_year) && !is.null(end_year)) {
          for (year in years) {
            url <- paste0("https://data.worldpop.org/GIS/Population/Global_2000_2020/", year, "/", iso_code, "/")

            # Pass UN_adjst parameter to try_download to filter files appropriately
            file_urls <- try_download(url, UN_adjst)

            if (!is.null(file_urls)) {
              # We've already filtered based on UN_adjst, so no need to pass it again
              download_files_worldpop(file_urls, file_location)
            } else {
              # Try direct URL construction as a fallback
              if (!is.null(UN_adjst)) {
                direct_url <- if(UN_adjst == "Y") {
                  paste0(url, tolower(iso_code), "_ppp_", year, "_UNadj.tif")
                } else {
                  paste0(url, tolower(iso_code), "_ppp_", year, ".tif")
                }

                if(check_url_status(direct_url)) {
                  dest_file <- file.path(file_location, basename(direct_url))
                  download_status <- httr_download(direct_url, dest_file)
                  if (!download_status) {
                    warning(paste("Failed to download file from direct URL:", direct_url))
                  }
                } else {
                  warning(paste("No files found for year", year, "at URL", url, "with UN_adjst =", UN_adjst))
                }
              } else {
                warning(paste("No files found for year", year, "at URL", url))
              }
            }
          }
        }
      }
    }

    # Update tif_files after download
    year_pattern <- paste(years, collapse = "|")
    tif_files <- list.files(file_location,
                            pattern = ".tif$",
                            full.names = TRUE)
    if (constrained == "Y" && UN_adjst == "Y" ){
      tif_files <- tif_files[grepl(iso_code, tif_files, ignore.case = TRUE) &
                               grepl("ppp", tif_files, ignore.case = TRUE) &
                               grepl("UNadj_constrained", tif_files, ignore.case = TRUE) &
                               grepl(year_pattern, tif_files)]
    } else if (constrained == "N" && UN_adjst == "Y"){
      tif_files <- tif_files[grepl(iso_code, tif_files, ignore.case = TRUE) &
                               grepl("ppp", tif_files, ignore.case = TRUE) &
                               grepl("constrained", tif_files, ignore.case = TRUE) &
                               grepl(year_pattern, tif_files)]
    }else if (constrained == "Y" && UN_adjst == "N"){
      tif_files <- tif_files[grepl(iso_code, tif_files, ignore.case = TRUE) &
                               grepl("ppp", tif_files, ignore.case = TRUE) &
                               grepl("UNadj", tif_files, ignore.case = TRUE) &
                               grepl(year_pattern, tif_files)]
    }else {
      tif_files <- tif_files[grepl(iso_code, tif_files, ignore.case = TRUE) &
                               grepl("ppp", tif_files, ignore.case = TRUE) &
                               grepl(year_pattern, tif_files)]
    }
  } else {
    print("Using existing .tif files in file_location.")
  }

  raster_objs <- lapply(tif_files, function(x) {
    tryCatch({
      terra::rast(x)
    }, error = function(e) {
      warning(paste("Failed to read:", x, "with error:", e))
      return(NULL)
    })
  })

  raster_objs <- raster_objs[!sapply(raster_objs, is.null)]

  if (length(raster_objs) == 0) {
    stop("No valid raster files found.")
  }

  # Define the name_set at the end
  if (!is.null(bespoke) && bespoke == "Y") {
    name_set <- paste0("population_", version)
  } else if (!is.null(start_year) && !is.null(end_year)) {
    name_set <- paste0("population_", years)
  } else {
    name_set <- "population_2020"
  }

  print("Population Raster Processed")

  dt <- postdownload_processor(shp_dt = shp_dt,
                               raster_objs = raster_objs,
                               shp_fn = shp_fn,
                               grid_size = grid_size,
                               survey_dt = survey_dt,
                               survey_fn = survey_fn,
                               survey_lat = survey_lat,
                               survey_lon = survey_lon,
                               extract_fun = extract_fun,
                               buffer_size = buffer_size,
                               survey_crs = survey_crs,
                               name_set = name_set)

  print("Process Complete!!!")

  return(dt)
}


#' Download high resolution elevation data based on shapefile coordinates
#'
#' @details This function downloads high-resolution elevation data based on the coordinates
#' provided by either a shapefile or a file path to a shapefile. It can also incorporate
#' survey data for further analysis. The elevation data is downloaded using the `elevation_3s` function
#' and post-processed using the `postdownload_processor` function. The data is extracted into a shapefile
#' provided by user. An added service for tesselating/gridding
#' the shapefile is also provided for users that need this data further analytics that require
#' equal area zonal statistics. Shapefile estimates at the grid or native polygon level is a
#' permitted final output. However, a geocoded survey with population estimates are the end goal
#' if the user also chooses. The function will merge shapefile polygons (either gridded or
#' native polygons) with the location of the survey units i.e. population estimates for the
#' locations of the units within the survey will be returned. The function is also set up for
#' stata users and allows the user to pass file paths for the household survey `survey_fn`
#' (with the lat and long variable names `survey_lon` and `survey_lat`) as well. This is requires
#' a .dta file which is read in with `haven::read_dta()` package. Likewise, the user is permitted
#' to pass a filepath for the location of the shapefile `shp_fn` which is read in with the
#' `sf::read_sf()` function.
#'
#' @param iso_code A character, specifying the iso code for country to download data from
#' @param shp_dt An object of class 'sf', 'data.frame' which contains polygons or multipolygons representing the study area.
#' @param shp_fn A character, file path for the shapefile (.shp) to be read (for STATA users only).
#' @param grid_size A numeric, the grid size to be used in meters for analyzing the elevation data.
#' @param survey_dt An object of class "sf", "data.frame", a geocoded household survey with latitude and longitude values (optional).
#' @param survey_fn A character, file path for geocoded survey (.dta format) (for STATA users only & if use_survey is TRUE) (optional).
#' @param survey_lat A character, latitude variable from survey (for STATA users only & if use_survey is TRUE) (optional).
#' @param survey_lon A character, longitude variable from survey (for STATA users only & if use survey is TRUE) (optional).
#' @param buffer_size A numeric, the buffer size to be used around each point in the survey data, in meters (optional).
#' @param extract_fun A character, a function to be applied in extraction of raster into the shapefile.
#' Default is "mean". Other options are "sum", "min", "max", "sd", "skew" and "rms" (optional).
#' @param survey_crs An integer, the Coordinate Reference System (CRS) for the survey data. Default is 4326 (WGS84) (optional).
#'
#' @return A processed data frame or object based on the input parameters and downloaded data.
#'
#'
#' @examples
#'
#' \dontrun{
#' \donttest{
#'
#'  #example usage with shapefile
#'test_dt <- geolink_elevation(iso_code = "NGA",
#'                             shp_dt = shp_dt[shp_dt$ADM1_EN == "Abia",],
#'                             grid_size = 1000,
#'                             extract_fun = "mean")
#' }}
#' @export
#' @importFrom terra rast crs project ext
#' @importFrom sf st_bbox st_transform st_as_sf
#' @importFrom geodata elevation_30s

geolink_elevation <- function(iso_code,
                              shp_dt = NULL,
                              shp_fn = NULL,
                              grid_size = NULL,
                              survey_dt = NULL,
                              survey_fn = NULL,
                              survey_lat = NULL,
                              survey_lon = NULL,
                              buffer_size = NULL,
                              extract_fun = "mean",
                              survey_crs = 4326){

<<<<<<< HEAD
  # shp_dt <- ensure_crs_4326(shp_dt)
  # survey_dt <- ensure_crs_4326(survey_dt)


=======
  # Only apply ensure_crs_4326 if the spatial inputs are not NULL
  if (!is.null(shp_dt)) {
    shp_dt <- ensure_crs_4326(shp_dt)
  } else if (!is.null(shp_fn)) {
    # If shp_dt is NULL but shp_fn exists, read the file and ensure CRS
    shp_dt <- ensure_crs_4326(sf::st_read(shp_fn))
  }

  if (!is.null(survey_dt)) {
    survey_dt <- ensure_crs_4326(survey_dt)
  } else if (!is.null(survey_fn)) {
    # If survey_dt is NULL but survey_fn exists, read the file and ensure CRS
    survey_dt <- ensure_crs_4326(sf::st_read(survey_fn))
  }
>>>>>>> 0fc98636

  if(!is.null(iso_code)){
    print(paste("Checking data for", iso_code))
  } else{
    stop("Please input a valid country Name or ISO3 Code")
  }

  unlink(tempdir(), recursive = TRUE)

  data <- geodata::elevation_30s(country = iso_code, path=tempdir())

  tif_files <- list.files(tempdir(), pattern = "\\.tif$", full.names = TRUE,
                          recursive = TRUE)

  name_set <- c()

  for (file in tif_files) {
    base_name <- basename(file)

    extracted_string <- sub("\\.tif$", "", base_name)

    name_set <- c(name_set, extracted_string)
  }

  raster_list <- lapply(tif_files, terra::rast)

  # epsg_4326 <- "+init=EPSG:4326"
  #
  # for (i in seq_along(raster_list)) {
  #   terra::crs(raster_list[[i]]) <- epsg_4326
  #   if (is.null(terra::crs(raster_list[[i]]))) {
  #     print(paste("Projection failed for raster", st_crs(raster_list[[i]])$input))
  #   } else {
  #     print(paste("Raster", i, "projected successfully."))
  #   }
  # }

  print("Elevation Raster Downloaded")


  dt <- postdownload_processor(shp_dt = shp_dt,
                               raster_objs = raster_list,
                               shp_fn = shp_fn,
                               grid_size = grid_size,
                               survey_dt = survey_dt,
                               survey_fn = survey_fn,
                               survey_lat = survey_lat,
                               survey_lon = survey_lon,
                               extract_fun = extract_fun,
                               buffer_size = buffer_size,
                               survey_crs = survey_crs,
                               name_set = name_set)

  print("Process Complete!!!")

  return(dt)
  unlink(tempdir(), recursive = TRUE)
}


#' Download high resolution building data from WorldPop
#'
#' @details This function downloads high-resolution building data from WorldPop based
#' on the specified version and ISO country code. It can incorporate survey data
#' for further analysis. The building data is downloaded as raster files and can
#' be processed and analyzed using the `postdownload_processor` function.The data is extracted into
#' a shapefile provided by user. An added service for tesselating/gridding
#' the shapefile is also provided for users that need this data further analytics that require
#' equal area zonal statistics. Shapefile estimates at the grid or native polygon level is a
#' permitted final output. However, a geocoded survey with population estimates are the end goal
#' if the user also chooses. The function will merge shapefile polygons (either gridded or
#' native polygons) with the location of the survey units i.e. population estimates for the
#' locations of the units within the survey will be returned. The function is also set up for
#' stata users and allows the user to pass file paths for the household survey `survey_fn`
#' (with the lat and long variable names `survey_lon` and `survey_lat`) as well. This is requires
#' a .dta file which is read in with `haven::read_dta()` package. Likewise, the user is permitted
#' to pass a filepath for the location of the shapefile `shp_fn` which is read in with the
#' `sf::read_sf()` function.
#'
#' @param version A character, the version of the building data to download. Options are "v1.1" and "v2.0".
#' @param iso_code A character, the ISO country code for the country of interest.
#' @param shp_dt An object of class 'sf', 'data.frame' which contains polygons or multipolygons representing the study area.
#' @param shp_fn A character, file path for the shapefile (.shp) to be read (for STATA users only).
#' @param grid_size A numeric, the grid size to be used in meters for analyzing the building data.
#' @param survey_dt An object of class "sf", "data.frame", a geocoded household survey with latitude and longitude values (optional).
#' @param survey_fn A character, file path for geocoded survey (.dta format) (for STATA users only & if use_survey is TRUE) (optional).
#' @param survey_lat A character, latitude variable from survey (for STATA users only & if use_survey is TRUE) (optional).
#' @param survey_lon A character, longitude variable from survey (for STATA users only & if use survey is TRUE) (optional).
#' @param buffer_size A numeric, the buffer size to be used around each point in the survey data, in meters (optional).
#' @param extract_fun A character, a function to be applied in extraction of raster into the shapefile.
#' Default is "mean". Other options are "sum", "min", "max", "sd", "skew" and "rms" (optional).
#' @param survey_crs An integer, the Coordinate Reference System (CRS) for the survey data. Default is 4326 (WGS84) (optional).
#' @param indicators character, default = "ALL", the set of indicators of interest
#'
#' @return A processed data frame or object based on the input parameters and downloaded data.
#'
#'
#' @examples
#'
#' \dontrun{
#' \donttest{
#'
#' #example usage with version 1.1
#'test_dt <- geolink_buildings(version = "v1.1",
#'                             iso_code = "NGA",
#'                             shp_dt = shp_dt[shp_dt$ADM1_PCODE == "NG001",],
#'                             indicators = "ALL",
#'                             grid_size = 1000)
#'
#' }}
#' @export
#' @importFrom httr GET http_type write_disk
#' @importFrom terra rast crs project
#' @importFrom raster projection projectRaster
#' @importFrom sf st_transform st_as_sf st_bbox


geolink_buildings <- function(version,
                              iso_code,
                              shp_dt = NULL,
                              shp_fn = NULL,
                              grid_size = NULL,
                              survey_dt = NULL,
                              survey_fn = NULL,
                              survey_lat = NULL,
                              survey_lon = NULL,
                              buffer_size = NULL,
                              extract_fun = "mean",
                              survey_crs = 4326,
                              indicators = "ALL"){

  temp_dir <- tempdir()

  if (version == "v1.1") {
    url <- paste0("https://data.worldpop.org/repo/wopr/_MULT/buildings/v1.1/", iso_code, "_buildings_v1_1.zip")
    tryCatch({
      # Download the ZIP file
      response <- GET(url, write_disk(file.path(tempdir(), basename(url)), overwrite = TRUE))
      if (http_type(response) == "application/zip") {
        message("File downloaded successfully.")

        # Unzip the downloaded file
        unzip(file.path(tempdir(), basename(url)), exdir = tempdir())
        message("File unzipped successfully.")
      } else {
        warning("Downloaded file may not be a ZIP file.")
      }
    }, error = function(e) {
      print(e)
    })
  }

  if (version == "v2.0") {
    url <- paste0("https://data.worldpop.org/repo/wopr/_MULT/buildings/v2.0/", iso_code, "_buildings_v2_0.zip")
    tryCatch({
      # Download the ZIP file
      response <- GET(url, write_disk(file.path(tempdir(), basename(url)), overwrite = TRUE))
      if (http_type(response) == "application/zip") {
        message("File downloaded successfully.")

        # Unzip the downloaded file
        unzip(file.path(tempdir(), basename(url)), exdir = tempdir())
        message("File unzipped successfully.")
      } else {
        warning("Downloaded file may not be a ZIP file.")
      }
    }, error = function(e) {
      print(e)
    })
  }


  tif_files <- list.files(path = temp_dir, pattern = "\\.tif$", full.names = TRUE)


  if (!all(indicators== "ALL")) {
    indicators <- paste(indicators, collapse = "|")
    tif_files <- tif_files[grepl(indicators, basename(tif_files))]
  }

  name_set <- c()

  for (file in tif_files) {
    base_name <- basename(file)

    extracted_string <- sub(".*1_([^\\.]+)\\.tif$", "\\1", base_name)

    name_set <- c(name_set, extracted_string)
  }


  raster_objs <- lapply(tif_files, terra::rast)

  raster_list <- lapply(raster_objs, raster)

  epsg_4326 <- "+init=EPSG:4326"

  for (i in seq_along(raster_list)) {
    projection(raster_list[[i]]) <- epsg_4326
    if (is.null(projection(raster_list[[i]]))) {
      print(paste("Projection failed for raster", i))
    } else {
      print(paste("Raster", i, "projected successfully."))
    }
  }


  print("Building Raster Downloaded")


  dt <- postdownload_processor(shp_dt = shp_dt,
                               raster_objs = raster_list,
                               shp_fn = shp_fn,
                               grid_size = grid_size,
                               survey_dt = survey_dt,
                               survey_fn = survey_fn,
                               survey_lat = survey_lat,
                               survey_lon = survey_lon,
                               extract_fun = extract_fun,
                               buffer_size = buffer_size,
                               survey_crs = survey_crs,
                               name_set = name_set)

  print("Process Complete!!!")

  unlink(tempdir(), recursive = TRUE)

  return(dt)

}

#' Download CMIP6 climate model data
#'
#' @details This function downloads and processes CMIP6 (Coupled Model Intercomparison Project Phase 6)
#' climate model data for a specific scenario and desired model.
#' It allows for further analysis of the data in conjunction with geographic data.
#' Please see x for the full list of possible models and scenarios which can be downloaded.
#' The data is extracted into a shapefile provided by user. An added service for tesselating/gridding
#' the shapefile is also provided for users that need this data further analytics that require
#' equal area zonal statistics. Shapefile estimates at the grid or native polygon level is a
#' permitted final output. However, a geocoded survey with population estimates are the end goal
#' if the user also chooses. The function will merge shapefile polygons (either gridded or
#' native polygons) with the location of the survey units i.e. population estimates for the
#' locations of the units within the survey will be returned. The function is also set up for
#' stata users and allows the user to pass file paths for the household survey `survey_fn`
#' (with the lat and long variable names `survey_lon` and `survey_lat`) as well. This is requires
#' a .dta file which is read in with `haven::read_dta()` package. Likewise, the user is permitted
#' to pass a filepath for the location of the shapefile `shp_fn` which is read in with the
#' `sf::read_sf()` function.
#'
#' @param start_date An object of class date, must be specified like "yyyy-mm-dd"
#' @param end_date An object of class date, must be specified like "yyyy-mm-dd"
#' @param scenario A scenario has to be selected and can be one of "historical", "ssp245" or "ssp585"
#' @param desired_models The name or names in a list, of the desired model(s) required for the analysis, for example
#'  ("ACCESS-CM-2" or ["ACCESS-CM-2","UKESM1-0-LL" ]). See the cmip6:model summary in the STAC collection for a full list of models.
#' @param shp_dt An object of class 'sf', 'data.frame' which contains polygons or multipolygons representing the study area.
#' @param shp_fn A character, file path for the shapefile (.shp) to be read (for STATA users only).
#' @param grid_size A numeric, the grid size to be used in meters for analyzing the climate model data.
#' @param survey_dt An object of class "sf", "data.frame", a geocoded household survey with latitude and longitude values (optional).
#' @param survey_fn A character, file path for geocoded survey (.dta format) (for STATA users only & if use_survey is TRUE) (optional).
#' @param survey_lat A character, latitude variable from survey (for STATA users only & if use_survey is TRUE) (optional).
#' @param survey_lon A character, longitude variable from survey (for STATA users only & if use survey is TRUE) (optional).
#' @param buffer_size A numeric, the buffer size to be used around each point in the survey data, in meters (optional).
#' @param extract_fun A character, a function to be applied in extraction of raster into the shapefile.
#' Default is "mean". Other options are "sum", "min", "max", "sd", "skew" and "rms" (optional).
#' @param survey_crs An integer, the Coordinate Reference System (CRS) for the survey data. Default is 4326 (WGS84) (optional).
#'
#' @return A processed data frame based on the input parameters and downloaded data.
#'
#'
#' @examples
#'
#' \dontrun{
#' \donttest{
#'
#'  #example usage
#' df <- geolink_CMIP6(start_date = "2019-01-01",
#'                     end_date = "2019-12-31",
#'                     scenario = "ssp245",
#'                    desired_models = "UKESM1-0-LL",
#'                    shp_dt = shp_dt[shp_dt$ADM1_EN == "Abia",],
#'                    grid_size = 1000)
#' }}
#'
#' @export
#' @import rstac
#' @importFrom httr GET http_type write_disk
#' @importFrom rstac stac items_sign
#' @importFrom terra rast crs project ext nlyr time tapp
#' @importFrom sf st_bbox st_transform st_as_sf
#' @importFrom progress progress_bar

geolink_CMIP6 <- function(start_date,
                          end_date,
                          scenario,
                          desired_models,
                          shp_dt = NULL,
                          shp_fn = NULL,
                          grid_size = NULL,
                          survey_dt = NULL,
                          survey_fn = NULL,
                          survey_lat = NULL,
                          survey_lon = NULL,
                          buffer_size = NULL,
                          extract_fun = "mean",
                          survey_crs = 4326) {

  # # Ensure shapefile and survey are in the correct CRS
  # if (!is.null(shp_dt)) {
  #   sf_obj <- ensure_crs_4326(shp_dt)
  #
  # } else if (!is.null(survey_dt)) {
  #   sf_obj <- ensure_crs_4326(survey_dt)
  #
  # } else if (!is.null(shp_fn)) {
  #   sf_obj <- sf::read_sf(shp_fn)
  #   sf_obj <- ensure_crs_4326(sf_obj)
  #
  # } else if (!is.null(survey_fn)) { # Changed condition to `survey_fn`
  #   sf_obj <- zonalstats_prepsurvey(
  #     survey_dt = survey_dt,
  #     survey_fn = survey_fn,
  #     survey_lat = survey_lat,
  #     survey_lon = survey_lon,
  #     buffer_size = NULL,
  #     survey_crs = survey_crs)
  #   sf_obj <- ensure_crs_4326(sf_obj)
  #
  # } else {
  #   print("Input a valid sf object or geosurvey")
  #   sf_obj <- NULL  # Optional: Define a default value to avoid potential errors
  # }

  sf_obj <- prep_sf_obj_predownload(shp_dt = shp_dt,
                                    shp_fn = shp_fn,
                                    survey_dt = survey_dt,
                                    survey_fn = survey_fn)

  # Set date range
  start_date <- as.Date(start_date)
  end_date <- as.Date(end_date)

  # Create STAC connection
  s_obj <- stac("https://planetarycomputer.microsoft.com/api/stac/v1")

  # Retrieve URLs for the specified scenario
  it_obj <- s_obj %>%
    stac_search(
      collections = "nasa-nex-gddp-cmip6",

      bbox = sf::st_bbox(sf_obj),

      datetime = paste(start_date, end_date, sep = "/")
    ) %>%
    get_request() %>%
    items_sign(sign_fn = sign_planetary_computer())

  # Filter features based on the scenario and desired models
  filtered_features <- Filter(function(feature) {
    feature$properties$`cmip6:scenario` == scenario &&
      feature$properties$`cmip6:model` %in% desired_models
  }, it_obj$features)

  # Extract URLs for each feature
  urls <- lapply(seq_along(filtered_features), function(x) {
    list(
      scenario = scenario,
      pr = filtered_features[[x]]$assets$pr$href,
      tas = filtered_features[[x]]$assets$tas$href,
      hurs = filtered_features[[x]]$assets$hurs$href,
      huss = filtered_features[[x]]$assets$huss$href,
      rlds = filtered_features[[x]]$assets$rlds$href,
      rsds = filtered_features[[x]]$assets$rsds$href,
      tasmax = filtered_features[[x]]$assets$tasmax$href,
      tasmin = filtered_features[[x]]$assets$tasmin$href,
      sfcWind = filtered_features[[x]]$assets$sfcWind$href
    )
  })

  # Function to process rasters and calculate yearly averages
  process_rasters_and_aggregate <- function(urls, filtered_features) {
    temp_dir <- tempdir()  # Temporary directory
    variables <- c("pr", "tas", "hurs", "huss", "rlds", "rsds", "tasmax", "tasmin", "sfcWind")
    raster_list <- list()  # Initialize raster storage

    pb <- progress_bar$new(
      total = length(urls) * length(variables),
      format = "  Downloading and Processing [:bar] :percent (:current/:total)"
    )

    for (i in seq_along(urls)) {
      model <- filtered_features[[i]]$properties$`cmip6:model`
      year <- filtered_features[[i]]$properties$`cmip6:year`
      scenario <- urls[[i]]$scenario

      current_rasters <- list()

      for (var in variables) {
        pb$tick()

        url <- urls[[i]][[var]]
        if (is.null(url)) next

        temp_file <- file.path(temp_dir, paste0(model, "_", var, "_", year, ".nc"))
        tryCatch({
          GET(url, write_disk(temp_file, overwrite = TRUE))
          raster <- rast(temp_file)

          if (nlyr(raster) == 360) {
            time_indices <- as.numeric(format(time(raster), "%Y"))
            yearly_raster <- tapp(raster, index = time_indices, fun = "mean", na.rm = TRUE)
            current_rasters[[var]] <- yearly_raster
          }
        }, error = function(e) {
          warning(paste("Error processing", var, "for model", model, "year", year, ":", e$message))
        })
      }

      if (length(current_rasters) > 0) {
        label <- paste0(model, "_", year, "_", scenario)
        raster_list[[label]] <- current_rasters
      }
    }

    return(raster_list)
  }

  # Process the raster data
  raster_list <- process_rasters_and_aggregate(urls, filtered_features)
  raster_objs <- unlist(raster_list, recursive = FALSE)

  # Generate name_set for variables and years
  year_sequence <- seq(lubridate::year(start_date), lubridate::year(end_date))

  name_set <- unlist(lapply(year_sequence, function(year) {
    paste0(c("pr_", "tas_", "hurs_", "huss_", "rlds_", "rsds_", "tasmax_", "tasmin_", "sfcWind_"), year)
  }))

  # Create the final dataframe using postdownload_processor
  dt <- postdownload_processor(
    shp_dt = shp_dt,
    raster_objs = raster_objs,
    shp_fn = shp_fn,
    grid_size = grid_size,
    survey_dt = survey_dt,
    survey_fn = survey_fn,
    survey_lat = survey_lat,
    survey_lon = survey_lon,
    extract_fun = extract_fun,
    buffer_size = buffer_size,
    survey_crs = survey_crs,
    name_set = name_set
  )

  # Save the dataframe in the global environment
  #assign("geolink_CMIP6_output", dt, envir = .GlobalEnv)

  #print("Process Complete! DataFrame saved as 'geolink_CMIP6_output' in the environment.")

  return(dt)
  unlink(tempdir(), recursive = TRUE)
}

#' Download cropland data
#'
#' @details This function downloads cropland data from a specified source, such as WorldCover.
#' It allows for further analysis of cropland distribution in a given area.
#' The source of the dataset is X.
#' The data is extracted into a shapefile provided by user. An added service for tesselating/gridding
#' the shapefile is also provided for users that need this data further analytics that require
#' equal area zonal statistics. Shapefile estimates at the grid or native polygon level is a
#' permitted final output. However, a geocoded survey with population estimates are the end goal
#' if the user also chooses. The function will merge shapefile polygons (either gridded or
#' native polygons) with the location of the survey units i.e. population estimates for the
#' locations of the units within the survey will be returned. The function is also set up for
#' stata users and allows the user to pass file paths for the household survey `survey_fn`
#' (with the lat and long variable names `survey_lon` and `survey_lat`) as well. This is requires
#' a .dta file which is read in with `haven::read_dta()` package. Likewise, the user is permitted
#' to pass a filepath for the location of the shapefile `shp_fn` which is read in with the
#' `sf::read_sf()` function.
#'
#' @param source A character, the source of cropland data. Default is "WorldCover".
#' @param shp_dt An object of class 'sf', 'data.frame' which contains polygons or multipolygons representing the study area.
#' @param shp_fn A character, file path for the shapefile (.shp) to be read (for STATA users only).
#' @param grid_size A numeric, the grid size to be used in meters for analyzing the cropland data.
#' @param survey_dt An object of class "sf", "data.frame", a geocoded household survey with latitude and longitude values (optional).
#' @param survey_fn A character, file path for geocoded survey (.dta format) (for STATA users only & if use_survey is TRUE) (optional).
#' @param survey_lat A character, latitude variable from survey (for STATA users only & if use_survey is TRUE) (optional).
#' @param survey_lon A character, longitude variable from survey (for STATA users only & if use survey is TRUE) (optional).
#' @param buffer_size A numeric, the buffer size to be used around each point in the survey data, in meters (optional).
#' @param extract_fun A character, a function to be applied in extraction of raster into the shapefile.
#' Default is "mean". Other options are "sum", "min", "max", "sd", "skew" and "rms" (optional).
#' @param survey_crs An integer, the Coordinate Reference System (CRS) for the survey data. Default is 4326 (WGS84) (optional).
#'
#' @return A processed data frame or object based on the input parameters and downloaded data.
#'
#'
#' @examples
#'
#' \dontrun{
#' \donttest{
#'
#'  #example usage
#'df <- geolink_cropland(shp_dt = shp_dt[shp_dt$ADM1_EN ==  "Abia",],
#'                 grid_size = 1000,
#'                 extract_fun = "mean")
#' }}
#' @export
#' @importFrom terra rast crs
#' @importFrom sf st_transform
#' @importFrom geodata cropland
#' @importFrom httr GET write_disk


geolink_cropland <- function(source = "WorldCover",
                             shp_dt = NULL,
                             shp_fn = NULL,
                             grid_size = NULL,
                             survey_dt = NULL,
                             survey_fn = NULL,
                             survey_lat = NULL,
                             survey_lon = NULL,
                             buffer_size = NULL,
                             extract_fun = "mean",
                             survey_crs = 4326){

  raster_objs <- geodata::cropland(source = source, path = tempdir())

  name_set <- "cropland"

  epsg_4326 <- "+init=EPSG:4326"

  terra::crs(raster_objs) <- epsg_4326
  if (is.null(crs(raster_objs))) {
    print("Projection failed for raster")
  } else {
    print(paste("Raster projected successfully."))
  }

  raster_list <- as.list(raster_objs)

  print("WorldCover Raster Downloaded")

  df <- postdownload_processor(shp_dt = shp_dt,
                               raster_objs = raster_list,
                               shp_fn = shp_fn,
                               grid_size = grid_size,
                               survey_dt = survey_dt,
                               survey_fn = survey_fn,
                               survey_lat = survey_lat,
                               survey_lon = survey_lon,
                               extract_fun = extract_fun,
                               buffer_size = buffer_size,
                               survey_crs = survey_crs,
                               name_set = name_set)


  print("Process Complete!!!")

  return(df)
  unlink(tempdir(), recursive = TRUE)
  }

#' Download WorldClim climate data
#'
#' @details This function downloads WorldClim climate data for a specific variable and resolution.
#' It allows for further analysis of climate patterns in a given area.
#' The data is extracted into a shapefile provided by user. An added service for tesselating/gridding
#' the shapefile is also provided for users that need this data further analytics that require
#' equal area zonal statistics. Shapefile estimates at the grid or native polygon level is a
#' permitted final output. However, a geocoded survey with population estimates are the end goal
#' if the user also chooses. The function will merge shapefile polygons (either gridded or
#' native polygons) with the location of the survey units i.e. population estimates for the
#' locations of the units within the survey will be returned. The function is also set up for
#' stata users and allows the user to pass file paths for the household survey `survey_fn`
#' (with the lat and long variable names `survey_lon` and `survey_lat`) as well. This is requires
#' a .dta file which is read in with `haven::read_dta()` package. Likewise, the user is permitted
#' to pass a filepath for the location of the shapefile `shp_fn` which is read in with the
#' `sf::read_sf()` function.
#'
#' @param iso_code A character, specifying the iso code for country to download data from
#' @param var A character, the variable of interest (e.g., "temperature", "precipitation").
#' @param res A character, the resolution of the data (e.g., "2.5m", "5m").
#' @param shp_dt An object of class 'sf', 'data.frame' which contains polygons or multipolygons representing the study area.
#' @param shp_fn A character, file path for the shapefile (.shp) to be read (for STATA users only).
#' @param grid_size A numeric, the grid size to be used in meters for analyzing the climate data.
#' @param survey_dt An object of class "sf", "data.frame", a geocoded household survey with latitude and longitude values (optional).
#' @param survey_fn A character, file path for geocoded survey (.dta format) (for STATA users only & if use_survey is TRUE) (optional).
#' @param survey_lat A character, latitude variable from survey (for STATA users only & if use_survey is TRUE) (optional).
#' @param survey_lon A character, longitude variable from survey (for STATA users only & if use survey is TRUE) (optional).
#' @param buffer_size A numeric, the buffer size to be used around each point in the survey data, in meters (optional).
#' @param extract_fun A character, a function to be applied in extraction of raster into the shapefile.
#' Default is "mean". Other options are "sum", "min", "max", "sd", "skew" and "rms" (optional).
#' @param survey_crs An integer, the Coordinate Reference System (CRS) for the survey data. Default is 4326 (WGS84) (optional).
#'
#' @return A processed data frame or object based on the input parameters and downloaded data.
#'
#'
#' @examples
#'
#' \dontrun{
#' \donttest{
#'
#'  #example usage
#'df <- geolink_worldclim(iso_code ="NGA",
#'                  var='tmax',
#'                  res=2.5,
#'                  shp_dt = shp_dt[shp_dt$ADM1_EN == "Abia",],
#'                  grid_size = 1000,
#'                  extract_fun = "mean")
#' }}
#'
#' @export
#' @importFrom terra rast crs nlyr
#' @importFrom sf st_transform
#' @importFrom geodata worldclim_country


geolink_worldclim <- function(iso_code,
                              var,
                              res,
                              shp_dt = NULL,
                              shp_fn = NULL,
                              grid_size = NULL,
                              survey_dt = NULL,
                              survey_fn = NULL,
                              survey_lat = NULL,
                              survey_lon = NULL,
                              buffer_size = NULL,
                              extract_fun = "mean",
                              survey_crs = 4326){

<<<<<<< HEAD
  # shp_dt <- ensure_crs_4326(shp_dt)
  # survey_dt <- ensure_crs_4326(survey_dt)
=======
  # Only apply ensure_crs_4326 if the spatial inputs are not NULL
  if (!is.null(shp_dt)) {
    shp_dt <- ensure_crs_4326(shp_dt)
  } else if (!is.null(shp_fn)) {
    # If shp_dt is NULL but shp_fn exists, read the file and ensure CRS
    shp_dt <- ensure_crs_4326(sf::st_read(shp_fn))
  }

  if (!is.null(survey_dt)) {
    survey_dt <- ensure_crs_4326(survey_dt)
  } else if (!is.null(survey_fn)) {
    # If survey_dt is NULL but survey_fn exists, read the file and ensure CRS
    survey_dt <- ensure_crs_4326(sf::st_read(survey_fn))
  }
>>>>>>> 0fc98636


  if(!is.null(iso_code)){
    print(paste("Checking data for", iso_code))
  } else{
    stop("Please input a valid country Name or ISO3 Code")
  }

  unlink(tempdir(), recursive = TRUE)

  destination_wc <- tempdir()

  raster_file <- geodata::worldclim_country(country = iso_code, version = "2.1",
                                     var = var, res = res, path = destination_wc)

   tif_files <- list.files(destination_wc, pattern = "\\.tif$",
                           full.names = TRUE,
                           recursive = TRUE)

   rasters_combined <- terra::rast(tif_files)

   raster_list <- lapply(1:terra::nlyr(rasters_combined),
                         function(i) rasters_combined[[i]])

  name_set <- c()

  num_layers <- terra::nlyr(rasters_combined)

  months <- month.abb

  name_set <- paste0(iso_code,"_WC_", var, "_", months)

  print("WorldClim Raster Downloaded")

  dt <- postdownload_processor(shp_dt = shp_dt,
                               raster_objs = raster_list,
                               shp_fn = shp_fn,
                               grid_size = grid_size,
                               survey_dt = survey_dt,
                               survey_fn = survey_fn,
                               survey_lat = survey_lat,
                               survey_lon = survey_lon,
                               extract_fun = extract_fun,
                               buffer_size = buffer_size,
                               survey_crs = survey_crs,
                               name_set = name_set)



  print("Process Complete!!!")

  return(dt)
  unlink(tempdir(), recursive = TRUE)
  }



#' Download Terraclimate data
#'
#' @details This function downloads Terraclimate data for a specific variable and year.
#' It allows for further analysis of climate patterns in a given area.
#' The data is extracted into a shapefile provided by user. An added service for tesselating/gridding
#' the shapefile is also provided for users that need this data further analytics that require
#' equal area zonal statistics. Shapefile estimates at the grid or native polygon level is a
#' permitted final output. However, a geocoded survey with population estimates are the end goal
#' if the user also chooses. The function will merge shapefile polygons (either gridded or
#' native polygons) with the location of the survey units i.e. population estimates for the
#' locations of the units within the survey will be returned. The function is also set up for
#' stata users and allows the user to pass file paths for the household survey `survey_fn`
#' (with the lat and long variable names `survey_lon` and `survey_lat`) as well. This is requires
#' a .dta file which is read in with `haven::read_dta()` package. Likewise, the user is permitted
#' to pass a filepath for the location of the shapefile `shp_fn` which is read in with the
#' `sf::read_sf()` function.
#'
#' @param var A character, the variable of interest (e.g., "temperature", "precipitation").
#' @param year A numeric, the year for which data is to be downloaded.
#' @param shp_dt An object of class 'sf', 'data.frame' which contains polygons or multipolygons representing the study area.
#' @param shp_fn A character, file path for the shapefile (.shp) to be read (for STATA users only).
#' @param grid_size A numeric, the grid size to be used in meters for analyzing the climate data.
#' @param survey_dt An object of class "sf", "data.frame", a geocoded household survey with latitude and longitude values (optional).
#' @param survey_fn A character, file path for geocoded survey (.dta format) (for STATA users only & if use_survey is TRUE) (optional).
#' @param survey_lat A character, latitude variable from survey (for STATA users only & if use_survey is TRUE) (optional).
#' @param survey_lon A character, longitude variable from survey (for STATA users only & if use survey is TRUE) (optional).
#' @param buffer_size A numeric, the buffer size to be used around each point in the survey data, in meters (optional).
#' @param extract_fun A character, a function to be applied in extraction of raster into the shapefile.
#' Default is "mean". Other options are "sum", "min", "max", "sd", "skew" and "rms" (optional).
#' @param survey_crs An integer, the Coordinate Reference System (CRS) for the survey data. Default is 4326 (WGS84) (optional).
#'
#' @return A processed data frame or object based on the input parameters and downloaded data.
#'
#'
#' @examples
#'
#' \dontrun{
#' \donttest{
#'
#'  #example usage
#'df <- geolink_terraclimate( var='tmax',
#'                                year = 2017,
#'                                 shp_dt = shp_dt[shp_dt$ADM1_EN == "Abia",],
#'                                 grid_size = 1000,
#'                                 extract_fun = "mean")
#' }}
#'
#' @export
#' @importFrom terra rast crs nlyr
#' @importFrom sf st_bbox st_transform
#' @importFrom httr GET timeout http_status content
#' @importFrom ncdf4 nc_open nc_close


geolink_terraclimate <- function(var,
                                 year,
                                 shp_dt = NULL,
                                 shp_fn = NULL,
                                 grid_size = NULL,
                                 survey_dt = NULL,
                                 survey_fn = NULL,
                                 survey_lat = NULL,
                                 survey_lon = NULL,
                                 buffer_size = NULL,
                                 extract_fun = "mean",
                                 survey_crs = 4326) {
  # Add httr package
  if (!requireNamespace("httr", quietly = TRUE)) {
    stop("Package 'httr' is needed for this function to work. Please install it.")
  }

  # Ensure CRS is 4326 for both shapefile and survey data if they exist
  if (!is.null(shp_dt)) {
    shp_dt <- ensure_crs_4326(shp_dt)
  }

  if (!is.null(survey_dt)) {
    survey_dt <- ensure_crs_4326(survey_dt)
  }

  # Generate URL
  url <- paste0("http://thredds.northwestknowledge.net:8080/thredds/fileServer/TERRACLIMATE_ALL/data/TerraClimate_", var, "_", year, ".nc")
  # Extract the filename from the URL
  filename <- basename(url)
  # Create the destination path
  destination_dir <- tempdir()
  destination <- file.path(destination_dir, filename)
  # Ensure the temporary directory exists
  if (!dir.exists(destination_dir)) {
    dir.create(destination_dir, recursive = TRUE)
  }
  # Set the timeout
  timeout_seconds <- 240
  # Print the URL for debugging purposes
  print(paste("URL:", url))
  # Perform the GET request
  response <- try(GET(url, timeout(timeout_seconds)), silent = TRUE)
  # Check if the GET request was successful
  if (inherits(response, "try-error")) {
    print("Error performing the GET request.")
    return(NULL)  # Added return to prevent further processing on failure
  } else if (http_status(response)$category == "Success") {
    # Write the content to a file if the status code is 200
    tryCatch({
      writeBin(content(response, "raw"), destination)
      print("File downloaded successfully.")
      print(paste("File saved to:", destination))
    }, error = function(e) {
      print(paste("Error writing the file:", e$message))
      return(NULL)  # Added return to prevent further processing on file write error
    })
    # raster_stack <- stack(destination)
    rasters_combined <- terra::rast(destination)
    # Check CRS and set it if necessary
    if (is.na(terra::crs(rasters_combined))) {
      terra::crs(rasters_combined) <- "+proj=longlat +datum=WGS84 +no_defs"
    }
    #raster_list <- lapply(1:nlayers(raster_stack), function(i) raster_stack[[i]])
    raster_list <- lapply(1:terra::nlyr(rasters_combined), function(i) rasters_combined[[i]])
    #num_layers <- nlayers(raster_stack)
    num_layers <- terra::nlyr(rasters_combined)
    months <- month.abb
    name_set <- paste0(var, "_", months)
    # Set names for the raster layers
    names(raster_list) <- name_set
    print(paste("Names set for raster layers:", paste(names(raster_list), collapse = ", ")))
    print("Terraclimate Raster Downloaded")
    dt <- postdownload_processor(shp_dt = shp_dt,
                                 raster_objs = raster_list,
                                 shp_fn = shp_fn,
                                 grid_size = grid_size,
                                 survey_dt = survey_dt,
                                 survey_fn = survey_fn,
                                 survey_lat = survey_lat,
                                 survey_lon = survey_lon,
                                 extract_fun = extract_fun,
                                 buffer_size = buffer_size,
                                 survey_crs = survey_crs,
                                 name_set = name_set)
    print("Process Complete!!!")
    # Clean up temp directory after successful processing
    unlink(destination, force = TRUE)
    return(dt)
  } else {
    # Print the error status
    print(paste("Error downloading the file. Status code:", http_status(response)$status_code))
    return(NULL)
  }
}

#' Download points of interest from OSM data using open street maps API.
#'
#' @param osm_key A character, refering to the osm key wiki page, please see details below
#' @param osm_value A character, refering to the osm key wiki page, please see details below
#' @param shp_dt An object of class 'sf', 'data.frame' which contains polygons or multipolygons
#' @param survey_dt An object of class "sf", "data.frame", a geocoded household survey i.e. a household survey with latitude and longitude values.
#' @param survey_fn A character, file path for geocoded survey (.dta format) (for STATA users only & if use_survey is TRUE)
#' @param shp_fn A link to location of shapefile for stat users
#' @param buffer_size buffer area around shapefile or survey points.
#' @param survey_lat A character, latitude variable from survey (for STATA users only & if use_survey is TRUE) (optional).
#' @param survey_lon A character, longitude variable from survey (for STATA users only & if use survey is TRUE) (optional).
#' @param survey_crs An integer, the Coordinate Reference System (CRS) for the survey data. Default is 4326 (WGS84) (optional).
#' @param grid_size A numeric, the grid size to be used as a buffer around survey points.
#'
#' @details This function downloads open street maps (osm) datapoints based on osn_key and osm_value
#' arguments passed to the function. The full details for osm_key and osm_value arguments
#' can be found here: https://wiki.openstreetmap.org/wiki/Map_features. Either a shapefile, shapefile path,
#' household survey or household survey path can be passed in as an area for analysis.
#' The function works for shapefiles, however is also set up for stata users and allows the user to
#' pass file paths for the household survey `survey_fn`
#' (with the lat and long variable names `survey_lon` and `survey_lat`) as well. This is requires
#' a .dta file which is read in with `haven::read_dta()` package. Likewise, the user is permitted
#' to pass a filepath for the location of the shapefile `shp_fn` which is read in with the
#' `sf::read_sf()` function.
#'
#'
#' @examples
#'
#' \dontrun{
#' \donttest{
#'
#'
#' poi_survey_df <- geolink_get_poi(osm_key = "amenity",
#'                                 buffer_size = 2000,
#'                                 survey_dt = hhgeo_dt[hhgeo_dt$ADM1_EN == "Abia",],)
#'
#'
#' poi_survey_fn <- geolink_get_poi(
#'  osm_key = "amenity",
#'  buffer_size = 2000,
#'  survey_fn = "tests/testthat/testdata/xy_hhgeo_dt.dta",
#'  survey_lon = "x",
#'  survey_lat = "y",
#'  survey_crs = 4326)
#'
#'
#' poi_shp = geolink_get_poi(osm_key = "amenity",
#'                          shp_dt = shp_dt[shp_dt$ADM1_EN == "Abia",])
#'
#' poi_shp_fn = geolink_get_poi(osm_key = "amenity",
#'                              shp_fn = "tests/testthat/testdata/shp_dt.shp")
#'
#'
#' }}
#' @export
#' @importFrom osmdata available_features available_tags opq add_osm_feature osmdata_sf
#' @importFrom sf st_bbox st_transform st_as_sf st_join st_geometry

# Main function
geolink_get_poi <- function(osm_key,
                            osm_value = NULL,
                            shp_dt = NULL,
                            shp_fn = NULL,
                            survey_dt = NULL,
                            survey_fn = NULL,
                            survey_lat = NULL,
                            survey_lon = NULL,
                            buffer_size = NULL,
                            survey_crs = 4326,
                            grid_size = NULL) {

  max_retries = 3
  timeout = 300
  area_threshold = 1

  # Validate OSM key-value pairs
  if (!osm_key %in% available_features()) {
    stop(sprintf("'%s' is not a valid OSM key", osm_key))
  }
  if (!is.null(osm_value)) {
    available_tags <- available_tags(osm_key)
    if (!osm_value %in% available_tags) {
      warning(sprintf("'%s' may not be a valid value for key '%s'", osm_value, osm_key))
    }
  }

  # Set CRS to 4326 if data is provided as survey_dt
  if (!is.null(survey_dt)) {
    survey_dt <- ensure_crs_4326(survey_dt)
  }


  # Handle survey file input and projection
  if (!is.null(survey_fn)) {
    if (is.null(survey_lat) || is.null(survey_lon)) {
      stop("Both survey_lat and survey_lon must be provided when using survey_fn")
    }

    # Read the survey file
    tryCatch({
      if (grepl("\\.dta$", survey_fn)) {
        survey_dt <- haven::read_dta(survey_fn)
      } else {
        stop("Unsupported file format. Please provide .dta file")
      }
    }, error = function(e) {
      stop(sprintf("Error reading survey file: %s", e$message))
    })

    # Convert to sf object with specified projection
    survey_dt <- st_as_sf(survey_dt,
                          coords = c(survey_lon, survey_lat),
                          crs = survey_crs)

    # Transform to EPSG:4326 if needed
    if (st_crs(survey_dt)$epsg != 4326) {
      survey_dt <- st_transform(survey_dt, 4326)
    }
  }

  # Process input data using helper functions
  if (!is.null(shp_dt)) {
    sf_obj <- zonalstats_prepshp(shp_dt = shp_dt, grid_size = grid_size) %>%
      ensure_crs_4326()
  } else if (!is.null(shp_fn)) {
    sf_obj <- zonalstats_prepshp(shp_fn = shp_fn, grid_size = grid_size) %>%
      ensure_crs_4326()
  } else if (!is.null(survey_dt) || !is.null(survey_fn)) {
    sf_obj <- zonalstats_prepsurvey(
      survey_dt = survey_dt,
      survey_fn = survey_fn,
      survey_lat = survey_lat,
      survey_lon = survey_lon,
      buffer_size = buffer_size,
      survey_crs = survey_crs) %>%
      ensure_crs_4326()
  } else {
    stop("Please provide either a shapefile (shp_dt/shp_fn) or survey data (survey_dt/survey_fn)")
  }

  # Validate input data
  if (nrow(sf_obj) == 0) {
    stop("Input data is empty after filtering")
  }
  if (any(is.na(st_geometry(sf_obj)))) {
    stop("Input contains invalid geometries")
  }

  # Suppress warnings
  oldw <- getOption("warn")
  options(warn = -1)
  on.exit(options(warn = oldw))

  # Get bounding box
  bbox <- st_bbox(sf_obj)
  bbox_area <- (bbox["xmax"] - bbox["xmin"]) * (bbox["ymax"] - bbox["ymin"])

  # Process based on area size
  if (bbox_area > area_threshold) {
    message("Large area detected. Splitting into quadrants...")

    # Split into quadrants
    mid_x <- (bbox["xmax"] + bbox["xmin"]) / 2
    mid_y <- (bbox["ymax"] + bbox["ymin"]) / 2

    quadrants <- list(
      q1 = c(xmin = bbox["xmin"], ymin = mid_y, xmax = mid_x, ymax = bbox["ymax"]),
      q2 = c(xmin = mid_x, ymin = mid_y, xmax = bbox["xmax"], ymax = bbox["ymax"]),
      q3 = c(xmin = bbox["xmin"], ymin = bbox["ymin"], xmax = mid_x, ymax = mid_y),
      q4 = c(xmin = mid_x, ymin = bbox["ymin"], xmax = bbox["xmax"], ymax = mid_y)
    )

    # Process each quadrant
    results_list <- lapply(quadrants, function(quad_bbox) {
      process_bbox_quadrant(quad_bbox, osm_key, osm_value)
    })

    # Remove NULL results
    results_list <- results_list[!sapply(results_list, is.null)]

    if (length(results_list) == 0) {
      message("No results found in any quadrant")
      return(NULL)
    }

    # Get union of all column names
    all_cols <- unique(unlist(lapply(results_list, names)))

    # Ensure all data frames have the same columns
    results_list <- lapply(results_list, function(df) {
      missing_cols <- setdiff(all_cols, names(df))
      if (length(missing_cols) > 0) {
        for (col in missing_cols) {
          df[[col]] <- NA
        }
      }
      return(df[, all_cols])
    })

    # Combine results
    results <- do.call(rbind, results_list)

  } else {
    message("Processing area as single unit...")
    features <- get_osm_data(bbox, osm_key, osm_value, max_retries, timeout)
    results <- features$osm_points %>%
      filter(if_any(-c(osm_id, geometry), ~ !is.na(.x)))
  }

  # Check if results exist
  if (is.null(results)) {
    return(NULL)
  }

  # Join results with input geometries
  query_dt <- st_join(results, sf_obj, left = FALSE)

  # Check results
  if (nrow(query_dt) == 0) {
    message("No points of interest found in the specified area")
  } else {
    message(sprintf("Found %d points of interest", nrow(query_dt)))
  }

  message("OpenStreetMap data download complete!")

  return(query_dt)
}


#' Download high resolution electrification access data from HREA
#'
#' @param start_date An object of class date, must be specified like "yyyy-mm-dd"
#' @param end_date An object of class date, must be specified like "yyyy-mm-dd"
#' @param shp_dt An object of class 'sf', 'data.frame' which contains polygons or multipolygons
#' @param shp_fn A character, file path for the shapefile (.shp) to be read (for STATA users only)
#' @param grid_size A numeric, the grid size to be used in meters
#' @param survey_dt An object of class "sf", "data.frame", a geocoded household survey i.e. a household survey with latitude and longitude values.
#' @param survey_fn A character, file path for geocoded survey (.dta format) (for STATA users only & if use_survey is TRUE)
#' @param survey_lat A character, latitude variable from survey (for STATA users only & if use_survey is TRUE)
#' @param survey_lon A character, longitude variable from survey (for STATA users only & if use survey is TRUE)
#' @param extract_fun A character, a function to be applied in extraction of raster into the shapefile.
#' Default is mean. Other options are "sum", "min", "max", "sd", "skew" and "rms".
#' @param survey_crs A numeric, the default is 4326
#' @param buffer_size A numeric, the size of the buffer for `survey_dt` or `survey_fn` in meters.
#'
#' @details This function downloads and processes the following electrification access indicators, lightscore,
#' light-composite, nightime proportion and estimated brightness.
#' Details for the dataset can be found here: https://hrea.isr.umich.edu/.
#' The data is extracted into a shapefile provided by user. An added service for tesselating/gridding
#' the shapefile is also provided for users that need this data further analytics that require
#' equal area zonal statistics. Shapefile estimates at the grid or native polygon level is a
#' permitted final output. However, a geocoded survey with population estimates are the end goal
#' if the user also chooses. The function will merge shapefile polygons (either gridded or
#' native polygons) with the location of the survey units i.e. population estimates for the
#' locations of the units within the survey will be returned. The function is also set up for
#' stata users and allows the user to pass file paths for the household survey `survey_fn`
#' (with the lat and long variable names `survey_lon` and `survey_lat`) as well. This is requires
#' a .dta file which is read in with `haven::read_dta()` package. Likewise, the user is permitted
#' to pass a filepath for the location of the shapefile `shp_fn` which is read in with the
#' `sf::read_sf()` function.
#'
#'
#' @examples
#' \dontrun{
#' \donttest{
#'
#'
#' df = geolink_electaccess(shp_dt = shp_dt[shp_dt$ADM1_EN == "Abia",],
#'   start_date = "2018-12-31", end_date = "2019-12-31")
#'
#' elect_shp_fn = geolink_electaccess(shp_fn = "tests/testthat/testdata/shp_dt.shp",
#' start_date = "2018-12-31",
#' end_date = "2019-12-31")
#'
#' elect_survey <- geolink_electaccess(
#'  start_date = "2019-01-01",
#'  end_date = "2019-12-31",
#'  survey_dt = hhgeo_dt[hhgeo_dt$ADM1_EN == "Abia",],
#'  buffer_size = 1000)
#'
#' elect_survey_fn <- geolink_electaccess(start_date = "2019-01-01",
#'                                       end_date = "2019-12-31",
#'                                       survey_fn = "tests/testthat/testdata/xy_hhgeo_dt.dta",
#'                                       survey_lon = "x",
#'                                       survey_lat = "y",
#'                                       buffer_size = 1000)
#' }}
#'
#' @export
#' @import rstac
#' @importFrom rstac stac items_sign
#' @importFrom terra rast crs project ext
#' @importFrom sf st_bbox st_transform st_as_sf st_geometry
#' @importFrom httr GET write_disk
#' @importFrom lubridate year

geolink_electaccess <- function(
    start_date = NULL,
    end_date = NULL,
    shp_dt = NULL,
    shp_fn = NULL,
    grid_size = NULL,
    survey_dt = NULL,
    survey_fn = NULL,
    survey_lat = NULL,
    survey_lon = NULL,
    buffer_size = NULL,
    extract_fun = "mean",
    survey_crs = 4326
) {

  mosaic_and_crop = TRUE

  # Convert dates to proper format
  start_date <- as.Date(start_date)
  end_date <- as.Date(end_date)

  # Process input data and create sf_obj
  if (!is.null(shp_dt)) {
    sf_obj <- zonalstats_prepshp(shp_dt = shp_dt, grid_size = grid_size) %>%
      ensure_crs_4326()
  } else if (!is.null(shp_fn)) {
    sf_obj <- zonalstats_prepshp(shp_fn = shp_fn, grid_size = grid_size) %>%
      ensure_crs_4326()
  } else if (!is.null(survey_dt) || !is.null(survey_fn)) {
    # Handle survey data input
    if (!is.null(survey_fn)) {
      if (is.null(survey_lat) || is.null(survey_lon)) {
        stop("Both survey_lat and survey_lon must be provided when using survey_fn")
      }

      # Read the survey file
      tryCatch({
        if (grepl("\\.dta$", survey_fn)) {
          survey_dt <- haven::read_dta(survey_fn)
        } else if (grepl("\\.csv$", survey_fn)) {
          survey_dt <- read.csv(survey_fn)
        } else {
          stop("Unsupported file format. Please provide .dta or .csv file")
        }
      }, error = function(e) {
        stop(sprintf("Error reading survey file: %s", e$message))
      })

      # Convert to sf object with specified projection
      survey_dt <- st_as_sf(survey_dt,
                            coords = c(survey_lon, survey_lat),
                            crs = survey_crs)
      # Transform to EPSG:4326 if needed
      if (st_crs(survey_dt)$epsg != 4326) {
        survey_dt <- st_transform(survey_dt, 4326)
      }
    } else if (!is.null(survey_dt)) {
      survey_dt <- ensure_crs_4326(survey_dt)
    }

    sf_obj <- zonalstats_prepsurvey(
      survey_dt = survey_dt,
      buffer_size = buffer_size,
      survey_crs = survey_crs
    ) %>% ensure_crs_4326()
  } else {
    stop("Please provide either a shapefile (shp_dt/shp_fn) or survey data (survey_dt/survey_fn)")
  }

  # Use sf_obj for STAC search
  stac_obj <- stac("https://planetarycomputer.microsoft.com/api/stac/v1", force_version = "1.0.0")
  bbox <- sf::st_bbox(sf_obj)
  print(paste("Searching with bbox:", paste(bbox, collapse=", ")))

  it_obj <- stac_obj %>%
    stac_search(
      collections = "hrea",
      bbox = bbox,
      datetime = paste(start_date, end_date, sep = "/")
    ) %>%
    get_request() %>%
    items_sign(sign_fn = sign_planetary_computer())

  print(paste("Found", length(it_obj$features), "features from STAC API"))
  if (length(it_obj$features) > 0) {
    print("First feature properties:")
    print(it_obj$features[[1]]$properties)
  }

  if (length(it_obj$features) == 0) {
    stop("No data found for the specified date range and location")
  }

  # Extract URLs for required assets
  required_assets <- c("lightscore", "light-composite", "night-proportion", "estimated-brightness")
  url_list <- lapply(it_obj$features, function(feature) {
    missing_assets <- required_assets[!required_assets %in% names(feature$assets)]
    if (length(missing_assets) > 0) {
      warning(sprintf("Missing assets: %s", paste(missing_assets, collapse = ", ")))
      return(NULL)
    }

    # Get year from the feature properties
    year <- as.integer(format(as.Date(feature$properties$datetime), "%Y"))

    list(
      lightscore = feature$assets$lightscore$href,
      light_composite = feature$assets$`light-composite`$href,
      night_proportion = feature$assets$`night-proportion`$href,
      estimated_brightness = feature$assets$`estimated-brightness`$href,
      year = year
    )
  })

  # Group URLs by year
  years <- unique(sapply(url_list, function(x) x$year))
  print(paste("Found data for years:", paste(years, collapse=", ")))

  # Create temporary directory for downloaded rasters
  temp_dir <- tempdir()
  dir.create(file.path(temp_dir, "rasters"), showWarnings = FALSE, recursive = TRUE)

  download_raster <- function(url, asset_name, year) {
    tryCatch({
      file_ext <- ".tif"
      temp_file <- file.path(temp_dir, "rasters", paste0(asset_name, "_", year, file_ext))

      result <- httr::GET(url,
                          httr::write_disk(temp_file, overwrite = TRUE),
                          httr::progress())

      if (httr::status_code(result) == 200) {
        return(list(
          path = temp_file,
          asset = asset_name,
          year = year
        ))
      } else {
        warning(sprintf("Failed to download %s for year %s: HTTP status code %d",
                        asset_name, year, httr::status_code(result)))
        return(NULL)
      }
    }, error = function(e) {
      warning(sprintf("Failed to download raster for %s, year %s: %s",
                      asset_name, year, e$message))
      return(NULL)
    })
  }

  # Download all rasters
  print("Downloading rasters...")
  downloaded_files <- list()

  for (i in seq_along(url_list)) {
    item <- url_list[[i]]
    year <- item$year

    # Download each asset
    for (asset_name in names(item)[names(item) != "year"]) {
      url <- item[[asset_name]]
      # Download the raster and add to list if successful
      result <- download_raster(url, asset_name, year)
      if (!is.null(result)) {
        downloaded_files <- c(downloaded_files, list(result))
      }
    }
  }

  if (length(downloaded_files) == 0) {
    stop("No rasters could be successfully downloaded")
  }

  print(paste("Successfully downloaded", length(downloaded_files), "raster files"))

  # Group downloaded files by year and asset type
  download_by_year_asset <- list()

  for (file_info in downloaded_files) {
    year <- file_info$year
    asset <- file_info$asset
    key <- paste(year, asset, sep="_")

    if (is.null(download_by_year_asset[[key]])) {
      download_by_year_asset[[key]] <- list()
    }

    download_by_year_asset[[key]] <- c(download_by_year_asset[[key]], file_info$path)
  }

  # Prepare file for shapefile to use in cropping
  if (mosaic_and_crop && !is.null(shp_dt)) {
    # Save the shapefile to a temporary location for use by the Python script
    temp_shp <- file.path(temp_dir, "shape.gpkg")
    sf::st_write(sf_obj, temp_shp, delete_layer = TRUE)
    print(paste("Saved shapefile to temporary location:", temp_shp))
  }

  # Mosaic and crop for each year/asset combination if requested
  raster_objs <- list()

  if (mosaic_and_crop) {
    print("Performing mosaicking and cropping...")

    # Get path to the python script in the package
    python_script <- system.file("python_scripts/mosaic_crop.py", package = "geolink")

    if (!file.exists(python_script)) {
      warning("Python script not found at ", python_script, ". Falling back to direct raster loading.")
      mosaic_and_crop <- FALSE
    } else {
      # Process each year/asset group with the external Python script
      for (key in names(download_by_year_asset)) {
        file_paths <- download_by_year_asset[[key]]
        parts <- strsplit(key, "_")[[1]]
        year <- parts[1]
        asset <- parts[2]

        print(paste("Processing", asset, "for year", year))

        # Output path for the mosaicked and cropped raster
        processed_path <- file.path(temp_dir, paste0("processed_", key, ".tif"))

        # Construct the Python command
        python_cmd <- paste(
          "python",
          shQuote(python_script),
          shQuote(temp_shp),
          shQuote(processed_path),
          paste(sapply(file_paths, shQuote), collapse = " ")
        )

        print(paste("Executing:", python_cmd))

        # Execute the Python script
        result <- system(python_cmd, intern = TRUE)

        # Check if the mosaicking and cropping was successful
        success_line <- grep("^SUCCESS:", result, value = TRUE)

        if (length(success_line) > 0) {
          # Extract the processed file path
          final_path <- sub("^SUCCESS:", "", success_line)
          print(paste("Successfully processed", asset, "for year", year))

          # Load the processed raster
          tryCatch({
            rast_obj <- terra::rast(final_path)
            if (!is.null(rast_obj)) {
              raster_objs[[length(raster_objs) + 1]] <- rast_obj
              # Store name with year and asset for later identification
              names(raster_objs)[length(raster_objs)] <- paste0(asset, "_", year)
            }
          }, error = function(e) {
            warning(sprintf("Failed to load processed raster for %s, year %s: %s",
                            asset, year, e$message))
          })
        } else {
          warning(paste("Failed to process", asset, "for year", year))
          print(result)  # Print the full output for debugging
        }
      }
    }
  }

  # If mosaicking and cropping was disabled or failed, load the individual rasters
  if (!mosaic_and_crop || length(raster_objs) == 0) {
    print("Loading individual rasters...")

    for (file_info in downloaded_files) {
      tryCatch({
        rast_obj <- terra::rast(file_info$path)
        if (!is.null(rast_obj)) {
          raster_objs[[length(raster_objs) + 1]] <- rast_obj
          # Store name with year and asset for later identification
          names(raster_objs)[length(raster_objs)] <- paste0(file_info$asset, "_", file_info$year)
        }
      }, error = function(e) {
        warning(sprintf("Failed to load raster for %s, year %s: %s",
                        file_info$asset, file_info$year, e$message))
      })
    }
  }

  if (length(raster_objs) == 0) {
    stop("No rasters could be successfully loaded")
  }

  # Use names from the raster objects
  name_set <- names(raster_objs)

  print("Electrification Access Raster Downloaded and Processed")
  print(sprintf("Processing %d rasters", length(raster_objs)))

  # Process downloaded rasters
  dt <- postdownload_processor(
    shp_dt = sf_obj,
    raster_objs = raster_objs,
    shp_fn = shp_fn,
    grid_size = grid_size,
    survey_dt = survey_dt,
    survey_fn = survey_fn,
    survey_lat = survey_lat,
    survey_lon = survey_lon,
    extract_fun = extract_fun,
    buffer_size = buffer_size,
    survey_crs = survey_crs,
    name_set = name_set
  )

  print("Process Complete!!!")
  return(dt)
}


#' Download OpenCellID data
#'
#' @details This function processes downloaded OpenCellID data,
#' which provides information about cell towers and their coverage areas.
#' The return dataframe gives a count of cell towers within the shapefile area.
#' For the function to run, the user will need to set up an account on www.opencellid.org and download the
#' required csv.gz file for the country for which they wish to run the analysis. The file location of this
#' dataset (csv.gz file) should then be passed into the cell_tower_file parameter. Please see example usage below/
#'
#' @param cell_tower_file A csv.gz file path downloaded from OpencellID.
#' @param shp_dt An object of class 'sf', 'data.frame' which contains polygons or multipolygons
#' @param shp_fn A character, file path for the shapefile (.shp) to be read (for STATA users only)
#' @param survey_dt An object of class "sf", "data.frame", a geocoded household survey i.e. a household survey with latitude and longitude values.
#' @param survey_fn A character, file path for geocoded survey (.dta format) (for STATA users only & if use_survey is TRUE)
#' @param survey_lat A character, latitude variable from survey (for STATA users only & if use_survey is TRUE)
#' @param survey_lon A character, longitude variable from survey (for STATA users only & if use survey is TRUE)
#' @param survey_crs A numeric, the default is 4326
#' @param buffer_size A numeric, the size of the buffer for `survey_dt` or `survey_fn` in meters.
#'
#' @return A processed data frame or object based on the input parameters and downloaded data.
#'
#'
#' @examples
#'
#' \dontrun{
#' \donttest{
#'
#' # Example usage
#' opencellid_shp <- geolink_opencellid(cell_tower_file = "C:/username/Downloads/621.csv.gz",
#'                                      shp_dt = shp_dt[shp_dt$ADM1_EN == "Abia",])
#'
#'
#' opencellid_shp_fn <- geolink_opencellid(cell_tower_file = "C:/username/Downloads/621.csv.gz",
#'                                         shp_fn = "tests/testthat/testdata/shp_dt.shp")
#'
#'
#' opencellid_survey <- geolink_opencellid(cell_tower_file = "C:/username/Downloads/621.csv.gz",
#'                                         buffer_size = 2000,
#'                                         survey_dt = hhgeo_dt[hhgeo_dt$ADM1_EN == "Abia",])
#'
#'
#' opencellid_survey_fn <- geolink_opencellid(cell_tower_file = "C:/username/Downloads/621.csv.gz",
#'                                            buffer_size = 1000,
#'                                            survey_fn = "tests/testthat/testdata/xy_hhgeo_dt.dta",
#'                                            survey_lon = "x",
#'                                            survey_lat = "y")
#' }}
#'
#' @export
#' @importFrom terra rast
#' @importFrom httr GET timeout
#' @importFrom sf st_as_sf st_transform st_bbox st_intersects st_as_sfc
#' @importFrom data.table as.data.table
#' @importFrom memoise memoise
#' @importFrom haven read_dta

geolink_opencellid <- function(cell_tower_file,
                               shp_dt = NULL,
                               shp_fn = NULL,
                               survey_dt = NULL,
                               survey_fn = NULL,
                               survey_lat = NULL,
                               survey_lon = NULL,
                               buffer_size = NULL,
                               survey_crs = 4326,
                               extract_fun = "mean",
                               grid_size = NULL) {

  resolution = 1000
  name_set = "cell_towers"

  # Define read_opencellid_data function if not already defined
  read_opencellid_data <- function(file_path) {
    # For gzipped CSV files
    if (grepl("\\.gz$", file_path)) {
      message("Reading gzipped file...")
      data <- data.table::fread(file_path)
    } else {
      data <- data.table::fread(file_path)
    }

    # Check if required columns exist
    if (!all(c("lat", "lon") %in% colnames(data))) {
      # Try to identify lat/lon columns if they exist
      if (ncol(data) >= 8) {
        # Assuming columns 7 and 8 are lon and lat as mentioned
        names(data)[7] <- "lon"
        names(data)[8] <- "lat"
        message("Renamed columns 7 and 8 to 'lon' and 'lat'")
      } else {
        stop("Cell tower data must contain 'lat' and 'lon' columns")
      }
    }

    return(data)
  }

  read_opencellid_data_cached <- memoise::memoise(read_opencellid_data)

  if (!is.null(survey_dt)) {
    if (!inherits(survey_dt, "sf")) {
      if ("geometry" %in% names(survey_dt)) {
        sf_obj <- sf::st_as_sf(survey_dt)
      } else if (!is.null(survey_lat) && !is.null(survey_lon)) {
        if (!(survey_lat %in% names(survey_dt)) || !(survey_lon %in% names(survey_dt))) {
          stop(sprintf("Coordinate columns '%s' and '%s' not found in survey data",
                       survey_lat, survey_lon))
        }

        sf_obj <- sf::st_as_sf(survey_dt,
                               coords = c(survey_lon, survey_lat),
                               crs = survey_crs,
                               agr = "constant")
      } else {
        stop("Survey data must either have a geometry column or survey_lat/survey_lon must be provided")
      }
      original_data <- data.table::as.data.table(sf::st_drop_geometry(survey_dt))
    } else {
      sf_obj <- survey_dt
      original_data <- data.table::as.data.table(sf::st_drop_geometry(survey_dt))
    }
  } else if (!is.null(survey_fn)) {
    if (is.null(survey_lat) || is.null(survey_lon)) {
      stop("Both survey_lat and survey_lon column names must be provided when using survey_fn")
    }

    original_data <- read_survey_data(survey_fn)

    if (!(survey_lat %in% names(original_data)) || !(survey_lon %in% names(original_data))) {
      stop(sprintf("Coordinate columns '%s' and '%s' not found in survey file",
                   survey_lat, survey_lon))
    }

    sf_obj <- sf::st_as_sf(original_data,
                           coords = c(survey_lon, survey_lat),
                           crs = survey_crs,
                           agr = "constant")
  } else if (!is.null(shp_dt)) {
    if (!inherits(shp_dt, "sf")) {
      stop("Input shp_dt must be an sf object")
    }
    sf_obj <- shp_dt
    original_data <- data.table::as.data.table(sf::st_drop_geometry(shp_dt))
  } else if (!is.null(shp_fn)) {
    sf_obj <- sf::st_read(shp_fn, quiet = TRUE)
    original_data <- data.table::as.data.table(sf::st_drop_geometry(sf_obj))
  } else {
    stop("Please provide either shapefile data or survey data with coordinate columns")
  }

  # Keep a copy of original geometry without any transformation
  original_sf_obj <- sf_obj

  # Use 3857 for buffering (metric) then convert to 4326 (degrees)
  if (!is.null(buffer_size)) {
    message(sprintf("Creating buffer of %s meters around points...", buffer_size))
    sf_obj <- sf::st_transform(sf_obj, 3857) %>%
      sf::st_buffer(buffer_size) %>%
      sf::st_transform(4326)
  }

  if (sf::st_crs(sf_obj)$epsg != 4326) {
    sf_obj <- sf::st_transform(sf_obj, 4326)
  }

  message("Reading cell tower data...")
  cell_towers <- read_opencellid_data_cached(cell_tower_file)
  message(sprintf("Read %d cell towers", nrow(cell_towers)))

  cell_towers_sf <- sf::st_as_sf(cell_towers,
                                 coords = c("lon", "lat"),
                                 crs = 4326,
                                 agr = "constant")

  # Create spatial index for efficiency
  cell_towers_sf <- sf::st_sf(cell_towers_sf)

  bbox <- sf::st_bbox(sf_obj)

  message("Filtering cell towers within bounding box...")
  cell_towers_filtered <- cell_towers_sf[sf::st_intersects(
    cell_towers_sf,
    sf::st_as_sfc(bbox),
    sparse = FALSE
  )[,1], ]

  if (nrow(cell_towers_filtered) == 0) {
    warning("No cell towers found in the area enclosed by the bounding box.")
    num_towers <- rep(0, nrow(original_sf_obj))
  } else {
    message(sprintf("Found %d cell towers within bounding box", nrow(cell_towers_filtered)))

    # HERE'S THE KEY CHANGE: We're using sf_obj (buffered) instead of original_sf_obj
    message("Counting cell towers within buffered areas...")
    num_towers <- lengths(sf::st_intersects(sf_obj, cell_towers_filtered, sparse = TRUE))

    message(sprintf("Total towers found in all buffers: %d", sum(num_towers)))
  }

  original_data[[name_set]] <- num_towers

  return(original_data)
<<<<<<< HEAD
}
=======
  }

>>>>>>> 0fc98636


#' Download and Merge Annual Land Use Land Cover data into geocoded surveys
#'
#' Download Land Use Land Cover data from the LULC dataset at annual intervals for a specified period.
#' The data is downloaded in raster format and combined with shapefile and/or survey data provided
#' by the user. Source data: https://planetarycomputer.microsoft.com/dataset/io-lulc-annual-v02
#'
#' @param start_date An object of class date, must be specified like "yyyy-mm-dd"
#' @param end_date An object of class date, must be specified like "yyyy-mm-dd"
#' @param shp_dt An object of class 'sf', 'data.frame' which contains polygons or multipolygons
#' @param shp_fn Character string. Path to a shapefile if shp_dt is not provided directly
#' @param survey_dt An object of class "sf", "data.frame", a geocoded household survey
#' @param survey_fn Character string. Path to survey data file (.dta or .csv)
#' @param survey_lat Character string. Column name for latitude in survey data
#' @param survey_lon Character string. Column name for longitude in survey data
#' @param buffer_size Numeric. Buffer size (in meters) to apply around survey points
#' @param survey_crs Numeric. CRS code for survey coordinates (default: 4326)
#' @param grid_size Numeric. Size of grid cells for tessellation (in meters)
#' @param use_resampling Logical. Whether to resample rasters to a common resolution (default: TRUE)
#' @param target_resolution Numeric. Target resolution for resampling in meters (default: 1000)
#'
#' @return An sf object with land cover classifications by year
#'
#' @examples
#' \dontrun{
#' \donttest{
#' # Loading the survey data and shapefile
#' data("hhgeo_dt")
#' data("shp_dt")
#'
#' # Pull annual land use land cover for Abia region
#'
#'  landcover_shp <- geolink_landcover(
#'  start_date = "2019-01-01",
#'  end_date = "2019-12-31",
#'  shp_dt = shp_dt[shp_dt$ADM1_EN == "Abia",],
#'  use_resampling = TRUE,
#'  target_resolution = 1000
#'  )
#'
#'
#'  landcover_survey <- geolink_landcover(
#'  start_date = "2020-01-01",
#'  end_date = "2020-12-31",
#'  survey_dt = hhgeo_dt[hhgeo_dt$ADM1_EN == "Abia",],
#'  buffer_size = 1000,
#'  use_resampling = TRUE,
#'  target_resolution = 1000)
#'
#'
#' }
#'}
#' @export
#' @import sf rstac terra
#' @importFrom haven read_dta
#' @importFrom httr GET write_disk config timeout status_code
#' @importFrom exactextractr exact_extract
#' @importFrom reticulate use_condaenv use_python py_run_string source_python
#'
#'


geolink_landcover <- function(start_date,
                              end_date,
                              shp_dt = NULL,
                              shp_fn = NULL,
                              survey_dt = NULL,
                              survey_fn = NULL,
                              survey_lat = NULL,
                              survey_lon = NULL,
                              buffer_size = NULL,
                              survey_crs = 4326,
                              grid_size = NULL,
                              use_resampling = TRUE,
                              target_resolution = 1000) {

  # Convert dates
  start_date <- as.Date(start_date)
  end_date <- as.Date(end_date)

  # SECTION 1: PROCESS INPUT DATA ---------------------------------------------

  # Handle survey data if provided
  if (!is.null(survey_dt)) {
    survey_dt <- ensure_crs_4326(survey_dt)
  } else if (!is.null(survey_fn)) {
    if (is.null(survey_lat) || is.null(survey_lon)) {
      stop("Both survey_lat and survey_lon must be provided when using survey_fn")
    }

    # Read survey file
    survey_dt <- try({
      if (grepl("\\.dta$", survey_fn)) {
        haven::read_dta(survey_fn)
      } else if (grepl("\\.csv$", survey_fn)) {
        read.csv(survey_fn)
      } else {
        stop("Unsupported file format. Please provide .dta or .csv file")
      }
    }, silent = TRUE)

    if (inherits(survey_dt, "try-error")) {
      stop("Error reading survey file")
    }

    # Convert to sf object
    survey_dt <- st_as_sf(survey_dt,
                          coords = c(survey_lon, survey_lat),
                          crs = survey_crs)

    # Transform to EPSG:4326 if needed
    if (st_crs(survey_dt)$epsg != 4326) {
      survey_dt <- st_transform(survey_dt, 4326)
    }
  }

  # Create spatial object from inputs
  if (!is.null(shp_dt)) {
    sf_obj <- zonalstats_prepshp(shp_dt = shp_dt, grid_size = grid_size) %>%
      ensure_crs_4326()
  } else if (!is.null(shp_fn)) {
    sf_obj <- zonalstats_prepshp(shp_fn = shp_fn, grid_size = grid_size) %>%
      ensure_crs_4326()
  } else if (!is.null(survey_dt) || !is.null(survey_fn)) {
    sf_obj <- zonalstats_prepsurvey(
      survey_dt = survey_dt,
      survey_fn = survey_fn,
      survey_lat = survey_lat,
      survey_lon = survey_lon,
      buffer_size = buffer_size,
      survey_crs = survey_crs) %>%
      ensure_crs_4326()
  } else {
    stop("Please provide either a shapefile (shp_dt/shp_fn) or survey data (survey_dt/survey_fn)")
  }

  # Fix invalid geometries
  sf_obj <- sf::st_make_valid(sf_obj)

  # SECTION 2: CONFIGURE PYTHON ENVIRONMENT ----------------------------------

  # Clear existing Python config
  Sys.unsetenv("RETICULATE_PYTHON")

  # Set up Python environment
  geo_env_name <- get("pkg_env", envir = asNamespace("GeoLink"))$conda_env_name

  # Try to use conda environment
  env_setup_success <- try({
    reticulate::use_condaenv(geo_env_name, required = TRUE)
    TRUE
  }, silent = TRUE)

  # If conda fails, try direct Python path
  if (inherits(env_setup_success, "try-error")) {
    python_path <- get("pkg_env", envir = asNamespace("GeoLink"))$python_path
    if (!is.null(python_path) && file.exists(python_path)) {
      reticulate::use_python(python_path, required = TRUE)
    } else {
      stop("Failed to configure Python environment")
    }
  }

  # Configure SSL certificates
  try({
    reticulate::py_run_string("
    import certifi
    import os
    os.environ['SSL_CERT_FILE'] = certifi.where()
    ")
  }, silent = TRUE)

  # Load Python utilities
  python_utils_path <- system.file("python_scripts", "raster_utils.py", package = "GeoLink")
  if (!file.exists(python_utils_path)) {
    stop("Python utilities not found. Check package installation.")
  }
  reticulate::source_python(python_utils_path)

  # SECTION 3: STAC SEARCH FOR LANDCOVER DATA --------------------------------

  # Define feature filter function
  filter_features <- function(feature, start_date, end_date) {
    # Get feature date and check if it's in the time range
    feature_date <- as.Date(feature$properties$start_datetime)
    feature_year <- format(feature_date, "%Y")
    start_year <- format(as.Date(start_date), "%Y")
    end_year <- format(as.Date(end_date), "%Y")

    return(feature_year >= start_year && feature_year <= end_year)
  }

  # Perform STAC search
  stac_result <- try({
    # Connect to Planetary Computer STAC API
    s_obj <- stac("https://planetarycomputer.microsoft.com/api/stac/v1")

    # Get bounding box with buffer
    bbox <- sf::st_bbox(sf_obj)
    buffered_bbox <- c(
      bbox["xmin"] - 0.1,
      bbox["ymin"] - 0.1,
      bbox["xmax"] + 0.1,
      bbox["ymax"] + 0.1
    )

    # Search for land cover data
    it_obj <- s_obj %>%
      stac_search(
        collections = "io-lulc-annual-v02",
        bbox = buffered_bbox,
        datetime = paste(start_date, end_date, sep = "/")
      ) %>%
      get_request() %>%
      items_sign(sign_fn = sign_planetary_computer())

    # Filter features by date
    it_obj$features <- it_obj$features[sapply(it_obj$features, function(feature) {
      filter_features(feature, start_date, end_date)
    })]

    it_obj
  }, silent = TRUE)

  # Handle failed STAC search
  if (inherits(stac_result, "try-error") || length(stac_result$features) == 0) {
    warning("No features found. Returning empty dataset.")
    return(create_empty_result(sf_obj, start_date))
  }

  # SECTION 4: DOWNLOAD AND PROCESS RASTERS ---------------------------------

  temp_dir <- tempdir()
  raster_year_map <- list()

  # Define land cover classes
  land_cover_classes <- list(
    list(values = 0, summary = "No Data"),
    list(values = 1, summary = "Water"),
    list(values = 2, summary = "Trees"),
    list(values = 4, summary = "Flooded vegetation"),
    list(values = 5, summary = "Crops"),
    list(values = 7, summary = "Built area"),
    list(values = 8, summary = "Bare ground"),
    list(values = 9, summary = "Snow/ice"),
    list(values = 10, summary = "Clouds"),
    list(values = 11, summary = "Rangeland")
  )


  # Download rasters
  for (i in seq_along(stac_result$features)) {
    feature <- stac_result$features[[i]]

    if (is.null(feature$assets$data$href)) {
      print(paste("Feature", i, "has no data URL"))
      next
    }

    year <- format(as.Date(feature$properties$start_datetime), "%Y")
    url <- feature$assets$data$href
    raster_path <- file.path(temp_dir, paste0(year, "_", i, "_raster.tif"))

    print(paste("Downloading raster for year", year))

    # Try to download the file
    download_success <- try({
      response <- httr::GET(
        url,
        httr::write_disk(raster_path, overwrite = TRUE),
        httr::config(ssl_verifypeer = FALSE),
        httr::timeout(300)
      )

      httr::status_code(response) == 200
    }, silent = TRUE)

    if (!inherits(download_success, "try-error") && download_success) {
      file_size <- file.info(raster_path)$size

      if (file_size > 0) {
        if (!year %in% names(raster_year_map)) {
          raster_year_map[[year]] <- list()
        }
        raster_year_map[[year]] <- append(raster_year_map[[year]], raster_path)
      }
    }
  }

  # Check if any rasters were downloaded
  if (length(raster_year_map) == 0) {
    warning("No raster data could be downloaded. Returning empty dataset.")
    return(create_empty_result(sf_obj, start_date))
  }

  # SECTION 5: PROCESS RASTERS AND EXTRACT DATA -----------------------------

  # Process each year's rasters
  results_list <- list()

  for (year in names(raster_year_map)) {
    message("Processing rasters for year:", year)

    raster_paths <- as.character(raster_year_map[[year]])

    # Check file existence
    if (!all(file.exists(raster_paths))) {
      warning(paste("Some raster files for year", year, "do not exist. Skipping."))
      next
    }

    # Apply resampling if requested
    if (use_resampling) {
      processed_paths <- try({
        resample_rasters(
          input_files = raster_paths,
          output_folder = file.path(temp_dir, "resampled", year),
          target_resolution = target_resolution
        )
      }, silent = TRUE)

      if (!inherits(processed_paths, "try-error") && length(processed_paths) > 0) {
        raster_paths <- processed_paths
      }
    }

    # Mosaic rasters if needed
    if (length(raster_paths) > 1) {
      mosaic_path <- try({
        mosaic_rasters(input_files = raster_paths)
      }, silent = TRUE)

      if (!inherits(mosaic_path, "try-error")) {
        raster_path <- mosaic_path
      } else {
        raster_path <- raster_paths[1]
      }
    } else {
      raster_path <- raster_paths[1]
    }

    # Load the raster
    raster <- try({
      terra::rast(raster_path)
    }, silent = TRUE)

    if (inherits(raster, "try-error")) {
      warning(paste("Failed to load raster for year", year))
      next
    }

    # Ensure CRS is set correctly
    if (is.na(terra::crs(raster))) {
      terra::crs(raster) <- "EPSG:4326"
    }

    # Extract class values and names
    class_values <- unlist(lapply(land_cover_classes, function(x) x$values))
    class_names <- tolower(gsub(" ", "_", unlist(lapply(land_cover_classes, function(x) x$summary))))
    all_column_names <- c(class_names, "no_data")

    # Extract land cover proportions
    message(paste("Extracting land cover proportions for year:", year))

    # Create results dataframe
    year_results <- sf::st_drop_geometry(sf_obj)

    # Initialize all land cover columns to 0
    for (col in all_column_names) {
      year_results[[col]] <- 0
    }

    # Extract values using exactextractr
    extracted_values <- try({
      exactextractr::exact_extract(raster, sf::st_make_valid(sf_obj),
                                   coverage_area = TRUE)
    }, silent = TRUE)

    if (!inherits(extracted_values, "try-error")) {
      # Process extracted values
      for (i in seq_along(extracted_values)) {
        ev <- extracted_values[[i]]

        if (is.null(ev) || nrow(ev) == 0) {
          next
        }

        # Calculate total area
        total_area <- sum(ev$coverage_area, na.rm = TRUE)

        if (total_area <= 0) {
          next
        }

        # Calculate proportion for each class
        for (class_idx in seq_along(class_values)) {
          class_val <- class_values[class_idx]
          class_name <- class_names[class_idx]

          class_rows <- ev$value == class_val

          if (any(class_rows, na.rm = TRUE)) {
            class_area <- sum(ev$coverage_area[class_rows], na.rm = TRUE)
            year_results[i, class_name] <- round((class_area / total_area) * 100, 2)
          }
        }

        # Calculate no_data percentage
        na_rows <- is.na(ev$value)
        if (any(na_rows)) {
          na_area <- sum(ev$coverage_area[na_rows], na.rm = TRUE)
          year_results[i, "no_data"] <- round((na_area / total_area) * 100, 2)
        }
      }
    }

    year_results$year <- year
    results_list[[year]] <- year_results
  }

  # SECTION 6: COMBINE RESULTS AND RETURN ------------------------------------

  # Combine all years of results
  if (length(results_list) == 0) {
    warning("No results generated. Returning empty dataset.")
    return(create_empty_result(sf_obj, start_date))
  }

  # Combine results and add geometries
  result_df <- do.call(rbind, results_list)
  final_result <- sf::st_sf(result_df, geometry = sf::st_geometry(sf_obj)[rep(1:nrow(sf_obj), length(results_list))])

  return(final_result)
}

# Helper function to create empty result
create_empty_result <- function(sf_obj, start_date) {
  empty_result <- sf::st_drop_geometry(sf_obj)

  land_cover_classes <- c("No Data", "Water", "Trees", "Flooded vegetation", "Crops",
                          "Built area", "Bare ground", "Snow/ice", "Clouds", "Rangeland")


  for (col in land_cover_classes) {
    empty_result[[col]] <- NA
  }

  empty_result$year <- format(start_date, "%Y")
  return(sf::st_sf(empty_result, geometry = sf::st_geometry(sf_obj)))
}<|MERGE_RESOLUTION|>--- conflicted
+++ resolved
@@ -91,21 +91,12 @@
                            extract_fun = "mean",
                            survey_crs = 4326) {
 
-  # # Only apply ensure_crs_4326 if the spatial inputs are not NULL
-  # if (!is.null(shp_dt)) {
-  #   shp_dt <- ensure_crs_4326(shp_dt)
-  # } else if (!is.null(shp_fn)) {
-  #   # If shp_dt is NULL but shp_fn exists, read the file and ensure CRS
-  #   shp_dt <- ensure_crs_4326(sf::st_read(shp_fn))
-  # }
-  #
-  # if (!is.null(survey_dt)) {
-  #   survey_dt <- ensure_crs_4326(survey_dt)
-  # } else if (!is.null(survey_fn)) {
-  #   # If survey_dt is NULL but survey_fn exists, read the file and ensure CRS
-  #   survey_dt <- ensure_crs_4326(haven::read_dta(survey_fn))
-  # }
-
+  shp_dt <- ensure_crs_4326(shp_dt)
+  survey_dt <- ensure_crs_4326(survey_dt)
+
+
+  # start_date <- as.Date(start_date)
+  # end_date <- as.Date(end_date)
 
   ## download the data
   if (time_unit == "month") {
@@ -275,10 +266,6 @@
                         buffer_size = NULL,
                         survey_crs = 4326) {
 
-<<<<<<< HEAD
-  # shp_dt <- ensure_crs_4326(shp_dt)
-  # survey_dt <- ensure_crs_4326(survey_dt)
-=======
   # Only apply ensure_crs_4326 if the spatial inputs are not NULL
   if (!is.null(shp_dt)) {
     shp_dt <- ensure_crs_4326(shp_dt)
@@ -293,7 +280,6 @@
     # If survey_dt is NULL but survey_fn exists, read the file and ensure CRS
     survey_dt <- ensure_crs_4326(sf::st_read(survey_fn))
   }
->>>>>>> 0fc98636
 
   start_date <- as.Date(start_date)
   end_date <- as.Date(end_date)
@@ -694,7 +680,7 @@
 #' @importFrom geodata elevation_30s
 
 geolink_elevation <- function(iso_code,
-                              shp_dt = NULL,
+                              shp_dt=NULL,
                               shp_fn = NULL,
                               grid_size = NULL,
                               survey_dt = NULL,
@@ -705,12 +691,6 @@
                               extract_fun = "mean",
                               survey_crs = 4326){
 
-<<<<<<< HEAD
-  # shp_dt <- ensure_crs_4326(shp_dt)
-  # survey_dt <- ensure_crs_4326(survey_dt)
-
-
-=======
   # Only apply ensure_crs_4326 if the spatial inputs are not NULL
   if (!is.null(shp_dt)) {
     shp_dt <- ensure_crs_4326(shp_dt)
@@ -725,7 +705,6 @@
     # If survey_dt is NULL but survey_fn exists, read the file and ensure CRS
     survey_dt <- ensure_crs_4326(sf::st_read(survey_fn))
   }
->>>>>>> 0fc98636
 
   if(!is.null(iso_code)){
     print(paste("Checking data for", iso_code))
@@ -752,16 +731,16 @@
 
   raster_list <- lapply(tif_files, terra::rast)
 
-  # epsg_4326 <- "+init=EPSG:4326"
-  #
-  # for (i in seq_along(raster_list)) {
-  #   terra::crs(raster_list[[i]]) <- epsg_4326
-  #   if (is.null(terra::crs(raster_list[[i]]))) {
-  #     print(paste("Projection failed for raster", st_crs(raster_list[[i]])$input))
-  #   } else {
-  #     print(paste("Raster", i, "projected successfully."))
-  #   }
-  # }
+  epsg_4326 <- "+init=EPSG:4326"
+
+  for (i in seq_along(raster_list)) {
+    terra::crs(raster_list[[i]]) <- epsg_4326
+    if (is.null(terra::crs(raster_list[[i]]))) {
+      print(paste("Projection failed for raster", st_crs(raster_list[[i]])$input))
+    } else {
+      print(paste("Raster", i, "projected successfully."))
+    }
+  }
 
   print("Elevation Raster Downloaded")
 
@@ -951,10 +930,8 @@
 
   print("Process Complete!!!")
 
+  return(dt)
   unlink(tempdir(), recursive = TRUE)
-
-  return(dt)
-
 }
 
 #' Download CMIP6 climate model data
@@ -1033,36 +1010,31 @@
                           extract_fun = "mean",
                           survey_crs = 4326) {
 
-  # # Ensure shapefile and survey are in the correct CRS
-  # if (!is.null(shp_dt)) {
-  #   sf_obj <- ensure_crs_4326(shp_dt)
-  #
-  # } else if (!is.null(survey_dt)) {
-  #   sf_obj <- ensure_crs_4326(survey_dt)
-  #
-  # } else if (!is.null(shp_fn)) {
-  #   sf_obj <- sf::read_sf(shp_fn)
-  #   sf_obj <- ensure_crs_4326(sf_obj)
-  #
-  # } else if (!is.null(survey_fn)) { # Changed condition to `survey_fn`
-  #   sf_obj <- zonalstats_prepsurvey(
-  #     survey_dt = survey_dt,
-  #     survey_fn = survey_fn,
-  #     survey_lat = survey_lat,
-  #     survey_lon = survey_lon,
-  #     buffer_size = NULL,
-  #     survey_crs = survey_crs)
-  #   sf_obj <- ensure_crs_4326(sf_obj)
-  #
-  # } else {
-  #   print("Input a valid sf object or geosurvey")
-  #   sf_obj <- NULL  # Optional: Define a default value to avoid potential errors
-  # }
-
-  sf_obj <- prep_sf_obj_predownload(shp_dt = shp_dt,
-                                    shp_fn = shp_fn,
-                                    survey_dt = survey_dt,
-                                    survey_fn = survey_fn)
+  # Ensure shapefile and survey are in the correct CRS
+  if (!is.null(shp_dt)) {
+    sf_obj <- ensure_crs_4326(shp_dt)
+
+  } else if (!is.null(survey_dt)) {
+    sf_obj <- ensure_crs_4326(survey_dt)
+
+  } else if (!is.null(shp_fn)) {
+    sf_obj <- sf::read_sf(shp_fn)
+    sf_obj <- ensure_crs_4326(sf_obj)
+
+  } else if (!is.null(survey_fn)) { # Changed condition to `survey_fn`
+    sf_obj <- zonalstats_prepsurvey(
+      survey_dt = survey_dt,
+      survey_fn = survey_fn,
+      survey_lat = survey_lat,
+      survey_lon = survey_lon,
+      buffer_size = NULL,
+      survey_crs = survey_crs)
+    sf_obj <- ensure_crs_4326(sf_obj)
+
+  } else {
+    print("Input a valid sf object or geosurvey")
+    sf_obj <- NULL  # Optional: Define a default value to avoid potential errors
+  }
 
   # Set date range
   start_date <- as.Date(start_date)
@@ -1358,10 +1330,6 @@
                               extract_fun = "mean",
                               survey_crs = 4326){
 
-<<<<<<< HEAD
-  # shp_dt <- ensure_crs_4326(shp_dt)
-  # survey_dt <- ensure_crs_4326(survey_dt)
-=======
   # Only apply ensure_crs_4326 if the spatial inputs are not NULL
   if (!is.null(shp_dt)) {
     shp_dt <- ensure_crs_4326(shp_dt)
@@ -1376,7 +1344,6 @@
     # If survey_dt is NULL but survey_fn exists, read the file and ensure CRS
     survey_dt <- ensure_crs_4326(sf::st_read(survey_fn))
   }
->>>>>>> 0fc98636
 
 
   if(!is.null(iso_code)){
@@ -2266,55 +2233,29 @@
   resolution = 1000
   name_set = "cell_towers"
 
-  # Define read_opencellid_data function if not already defined
-  read_opencellid_data <- function(file_path) {
-    # For gzipped CSV files
-    if (grepl("\\.gz$", file_path)) {
-      message("Reading gzipped file...")
-      data <- data.table::fread(file_path)
-    } else {
-      data <- data.table::fread(file_path)
-    }
-
-    # Check if required columns exist
-    if (!all(c("lat", "lon") %in% colnames(data))) {
-      # Try to identify lat/lon columns if they exist
-      if (ncol(data) >= 8) {
-        # Assuming columns 7 and 8 are lon and lat as mentioned
-        names(data)[7] <- "lon"
-        names(data)[8] <- "lat"
-        message("Renamed columns 7 and 8 to 'lon' and 'lat'")
-      } else {
-        stop("Cell tower data must contain 'lat' and 'lon' columns")
-      }
-    }
-
-    return(data)
-  }
-
   read_opencellid_data_cached <- memoise::memoise(read_opencellid_data)
 
   if (!is.null(survey_dt)) {
     if (!inherits(survey_dt, "sf")) {
       if ("geometry" %in% names(survey_dt)) {
-        sf_obj <- sf::st_as_sf(survey_dt)
+        sf_obj <- st_as_sf(survey_dt)
       } else if (!is.null(survey_lat) && !is.null(survey_lon)) {
         if (!(survey_lat %in% names(survey_dt)) || !(survey_lon %in% names(survey_dt))) {
           stop(sprintf("Coordinate columns '%s' and '%s' not found in survey data",
                        survey_lat, survey_lon))
         }
 
-        sf_obj <- sf::st_as_sf(survey_dt,
-                               coords = c(survey_lon, survey_lat),
-                               crs = survey_crs,
-                               agr = "constant")
+        sf_obj <- st_as_sf(survey_dt,
+                           coords = c(survey_lon, survey_lat),
+                           crs = survey_crs,
+                           agr = "constant")
       } else {
         stop("Survey data must either have a geometry column or survey_lat/survey_lon must be provided")
       }
-      original_data <- data.table::as.data.table(sf::st_drop_geometry(survey_dt))
+      original_data <- as.data.table(st_drop_geometry(survey_dt))
     } else {
       sf_obj <- survey_dt
-      original_data <- data.table::as.data.table(sf::st_drop_geometry(survey_dt))
+      original_data <- as.data.table(st_drop_geometry(survey_dt))
     }
   } else if (!is.null(survey_fn)) {
     if (is.null(survey_lat) || is.null(survey_lon)) {
@@ -2328,19 +2269,20 @@
                    survey_lat, survey_lon))
     }
 
-    sf_obj <- sf::st_as_sf(original_data,
-                           coords = c(survey_lon, survey_lat),
-                           crs = survey_crs,
-                           agr = "constant")
+    sf_obj <- st_as_sf(original_data,
+                       coords = c(survey_lon, survey_lat),
+                       crs = survey_crs,
+                       agr = "constant")
   } else if (!is.null(shp_dt)) {
     if (!inherits(shp_dt, "sf")) {
       stop("Input shp_dt must be an sf object")
     }
     sf_obj <- shp_dt
-    original_data <- data.table::as.data.table(sf::st_drop_geometry(shp_dt))
+    original_data <- as.data.table(st_drop_geometry(shp_dt))
   } else if (!is.null(shp_fn)) {
-    sf_obj <- sf::st_read(shp_fn, quiet = TRUE)
-    original_data <- data.table::as.data.table(sf::st_drop_geometry(sf_obj))
+
+        sf_obj <- st_read(shp_fn, quiet = TRUE)
+    original_data <- as.data.table(st_drop_geometry(sf_obj))
   } else {
     stop("Please provide either shapefile data or survey data with coordinate columns")
   }
@@ -2350,34 +2292,32 @@
 
   # Use 3857 for buffering (metric) then convert to 4326 (degrees)
   if (!is.null(buffer_size)) {
-    message(sprintf("Creating buffer of %s meters around points...", buffer_size))
-    sf_obj <- sf::st_transform(sf_obj, 3857) %>%
-      sf::st_buffer(buffer_size) %>%
-      sf::st_transform(4326)
-  }
-
-  if (sf::st_crs(sf_obj)$epsg != 4326) {
-    sf_obj <- sf::st_transform(sf_obj, 4326)
+    sf_obj <- st_transform(sf_obj, 3857) %>%
+      st_buffer(buffer_size) %>%
+      st_transform(4326)
+  }
+
+  if (st_crs(sf_obj)$epsg != 4326) {
+    sf_obj <- st_transform(sf_obj, 4326)
   }
 
   message("Reading cell tower data...")
   cell_towers <- read_opencellid_data_cached(cell_tower_file)
   message(sprintf("Read %d cell towers", nrow(cell_towers)))
 
-  cell_towers_sf <- sf::st_as_sf(cell_towers,
-                                 coords = c("lon", "lat"),
-                                 crs = 4326,
-                                 agr = "constant")
+  cell_towers_sf <- st_as_sf(cell_towers,
+                             coords = c("lon", "lat"),
+                             crs = 4326,
+                             agr = "constant")
 
   # Create spatial index for efficiency
-  cell_towers_sf <- sf::st_sf(cell_towers_sf)
-
-  bbox <- sf::st_bbox(sf_obj)
-
-  message("Filtering cell towers within bounding box...")
-  cell_towers_filtered <- cell_towers_sf[sf::st_intersects(
+  cell_towers_sf <- st_sf(cell_towers_sf)
+
+  bbox <- st_bbox(sf_obj)
+
+  cell_towers_filtered <- cell_towers_sf[st_intersects(
     cell_towers_sf,
-    sf::st_as_sfc(bbox),
+    st_as_sfc(bbox),
     sparse = FALSE
   )[,1], ]
 
@@ -2386,23 +2326,56 @@
     num_towers <- rep(0, nrow(original_sf_obj))
   } else {
     message(sprintf("Found %d cell towers within bounding box", nrow(cell_towers_filtered)))
-
-    # HERE'S THE KEY CHANGE: We're using sf_obj (buffered) instead of original_sf_obj
-    message("Counting cell towers within buffered areas...")
-    num_towers <- lengths(sf::st_intersects(sf_obj, cell_towers_filtered, sparse = TRUE))
-
-    message(sprintf("Total towers found in all buffers: %d", sum(num_towers)))
+    tryCatch({
+      cell_towers_filtered$tower_count <- 1
+
+      # Convert cell tower points to raster
+      cell_towers_raster <- point_sf_to_raster(
+        point_sf = cell_towers_filtered,
+        resolution = resolution,
+        agg_fun = sum
+      )
+
+      raster_objs <- list(cell_towers_raster)
+      names(raster_objs) <- name_set
+
+      result <- postdownload_processor(
+        raster_objs = raster_objs,
+        survey_dt = NULL,
+        survey_fn = NULL,
+        survey_lat = NULL,
+        survey_lon = NULL,
+        extract_fun = extract_fun,
+        buffer_size = buffer_size,
+        survey_crs = survey_crs,
+        name_set = name_set,
+        shp_dt = original_sf_obj,
+        shp_fn = NULL,
+        grid_size = grid_size
+      )
+
+      if (!is.null(result) && !is.data.frame(result)) {
+        result <- NULL
+      }
+
+      if (!is.null(result) && name_set %in% colnames(result)) {
+        original_data[[name_set]] <- result[[name_set]]
+        return(original_data)
+      } else {
+        warning("Failed to extract raster values")
+      }
+    }, error = function(e) {
+      warning(paste("Error in raster processing:", e$message))
+    })
+
+    num_towers <- lengths(st_intersects(original_sf_obj, cell_towers_filtered, sparse = TRUE))
   }
 
   original_data[[name_set]] <- num_towers
 
   return(original_data)
-<<<<<<< HEAD
-}
-=======
-  }
-
->>>>>>> 0fc98636
+  }
+
 
 
 #' Download and Merge Annual Land Use Land Cover data into geocoded surveys
@@ -2428,7 +2401,6 @@
 #' @return An sf object with land cover classifications by year
 #'
 #' @examples
-#' \dontrun{
 #' \donttest{
 #' # Loading the survey data and shapefile
 #' data("hhgeo_dt")
@@ -2453,9 +2425,9 @@
 #'  use_resampling = TRUE,
 #'  target_resolution = 1000)
 #'
-#'
+#'   )
 #' }
-#'}
+#'
 #' @export
 #' @import sf rstac terra
 #' @importFrom haven read_dta
