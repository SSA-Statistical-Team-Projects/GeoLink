#' Download and Merge monthly rainfall chirp data into geocoded surveys
#'
#' Download rainfall data from the CHIRPS data at monthly/annual intervals for a specified period
#' The data is downloaded in raster format and combined with shapefile and/or survey data provided
#' by the user
#'
#' @param time_unit A character, either "month" or "annual" monthly or annual rainfall aggregates
#' are to be estimated
#' @param start_date An object of class date, must be specified like "yyyy-mm-dd"
#' @param end_date An object of class date, must be specified like "yyyy-mm-dd"
#' @param shp_dt An object of class 'sf', 'data.frame' which contains polygons or multipolygons
#' @param shp_fn A character, file path for the shapefile (.shp) to be read (for STATA users only)
#' @param grid_size A numeric, the grid size to be used in meters
#' @param survey_dt An object of class "sf", "data.frame", a geocoded household survey i.e.
#' a household survey with latitude and longitude values.
#' @param survey_fn A character, file path for geocoded survey (.dta format) (for STATA users only &
#' if use_survey is TRUE)
#' @param survey_lat A character, latitude variable from survey (for STATA users only &
#' if use_survey is TRUE)
#' @param survey_lon A character, longitude variable from survey (for STATA users only &
#' if use survey is TRUE)
#' @param buffer_size A numeric, the size of the buffer for `survey_dt` or `survey_fn` in meters.
#' @param extract_fun A character, a function to be applied in extraction of raster into the shapefile.
#' Default is mean. Other options are "sum", "min", "max", "sd", "skew" and "rms".
#' @param survey_crs A numeric, the default is 4326
#'
#'
#' @details Rainfall data is sourced from the Climate Hazards Group InfraRed Precipitation
#' with Station data (CHIRPS). This a 35+ year quasi-global rainfall dataset. Spanning the
#' entire world from 1981 to date. See https://www.chc.ucsb.edu/data/chirps for more details.
#' The data is extracted into a shapefile provided by user. An added service for tesselating/gridding
#' the shapefile is also provided for users that need this data further analytics that require
#' equal area zonal statistics. Shapefile estimates at the grid or native polygon level is a
#' permitted final output. However, a geocoded survey with rainfall estimates are the end goal
#' if the user also chooses. The function will merge shapefile polygons (either gridded or
#' native polygons) with the location of the survey units i.e. rainfall estimates for the
#' locations of the units within the survey will be returned. The function is also set up for
#' stata users and allows the user to pass file paths for the household survey `survey_fn`
#' (with the lat and long variable names `survey_lon` and `survey_lat`) as well. This is requires
#' a .dta file which is read in with `haven::read_dta()` package. Likewise, the user is permitted
#' to pass a filepath for the location of the shapefile `shp_fn` which is read in with the
#' `sf::read_sf()` function.
#'
#'
#' @examples
#'
#' \dontrun{
#' \donttest{
#'
#'
#' #examples
#' df <- geolink_chirps(time_unit = "month",
#'                      start_date = "2020-01-01",
#'                      end_date = "2020-03-01",
#'                      shp_dt = shp_dt[shp_dt$ADM1_PCODE == "NG001",],
#'                      grid_size = 1000,
#'                      survey_dt = hhgeo_dt,
#'                      extract_fun = "mean")
#'
#'
#' df <- geolink_chirps(time_unit = "month",
#'                      start_date = "2020-01-01",
#'                      end_date = "2020-02-01",
#'                      survey_fn = "testdata/xy_hhgeo_dt.dta",
#'                      survey_lat = "y",
#'                      survey_lon = "x",
#'                      buffer_size = 1000,
#'                      extract_fun = "mean")
#'
#' }}
#'
#' @export
#' @importFrom raster raster stack brick crop projectRaster
#' @importFrom haven read_dta
#' @importFrom terra rast crs project ext




geolink_chirps <- function(time_unit = NULL,
                           start_date,
                           end_date,
                           shp_dt = NULL,
                           shp_fn = NULL,
                           grid_size = NULL,
                           survey_dt = NULL,
                           survey_fn = NULL,
                           survey_lat = NULL,
                           survey_lon = NULL,
                           buffer_size = NULL,
                           extract_fun = "mean",
                           survey_crs = 4326) {

  # # Only apply ensure_crs_4326 if the spatial inputs are not NULL
  # if (!is.null(shp_dt)) {
  #   shp_dt <- ensure_crs_4326(shp_dt)
  # } else if (!is.null(shp_fn)) {
  #   # If shp_dt is NULL but shp_fn exists, read the file and ensure CRS
  #   shp_dt <- ensure_crs_4326(sf::st_read(shp_fn))
  # }
  #
  # if (!is.null(survey_dt)) {
  #   survey_dt <- ensure_crs_4326(survey_dt)
  # } else if (!is.null(survey_fn)) {
  #   # If survey_dt is NULL but survey_fn exists, read the file and ensure CRS
  #   survey_dt <- ensure_crs_4326(haven::read_dta(survey_fn))
  # }


  ## download the data
  if (time_unit == "month") {

    raster_objs <- get_month_chirps(start_date = start_date,
                                    end_date = end_date)

    name_count <- lubridate::interval(as.Date(start_date),
                                      as.Date(end_date)) %/% months(1) + 1

  } else if (time_unit == "annual") {

    raster_objs <- get_annual_chirps(start_year = lubridate::year(start_date),
                                     end_year = lubridate::year(end_date))

    name_count <- lubridate::year(end_date) - lubridate::year(start_date) + 1

  } else {

    stop("Time unit should either be month or annual")

  }

  print("Global Rainfall Raster Downloaded")

  # Replace -9999.9999 values with NA in downloaded rasters
  raster_objs <- lapply(raster_objs, function(raster_obj) {
    raster_obj[raster_obj == -9999.9999] <- NA
    return(raster_obj)
  })

  name_set <- paste0("rainfall_", time_unit, 1:length(raster_objs))


  ## create the name for the variables

  dt <- postdownload_processor(shp_dt = shp_dt,
                               raster_objs = raster_objs,
                               shp_fn = shp_fn,
                               grid_size = grid_size,
                               survey_dt = survey_dt,
                               survey_fn = survey_fn,
                               survey_lat = survey_lat,
                               survey_lon = survey_lon,
                               extract_fun = extract_fun,
                               buffer_size = buffer_size,
                               survey_crs = survey_crs,
                               name_set = name_set)


  print("Process Complete!!!")

  return(dt)


}


#' Download and Merge Monthly and Annual Night Time Light data into geocoded surveys
#'
#' Download night lights luminosity at monthly/annual intervals for a specified period
#' The data is downloaded in raster format and combined with shapefile and/or survey data provided
#' by the user
#'
#' @param time_unit A character, either "month" or "annual" monthly or annual rainfall aggregates
#' are to be estimated
#' @param start_date An object of class date, must be specified like "yyyy-mm-dd"
#' @param end_date An object of class date, must be specified like "yyyy-mm-dd"
#' @param shp_dt An object of class 'sf', 'data.frame' which contains polygons or multipolygons
#' @param shp_fn A character, file path for the shapefile (.shp) to be read (for STATA users only)
#' @param grid_size A numeric, the grid size to be used in meters
#' @param survey_dt An object of class "sf", "data.frame", a geocoded household survey i.e.
#' a household survey with latitude and longitude values.
#' @param survey_fn A character, file path for geocoded survey (.dta format) (for STATA users only)
#' @param survey_lat A character, latitude variable from survey (for STATA users only &
#' if use_survey is TRUE)
#' @param survey_lon A character, longitude variable from survey (for STATA users only &
#' if use survey is TRUE)
#' @param buffer_size A numeric, the size of the buffer for `survey_dt` or `survey_fn` in meters.
#' @param extract_fun A character, a function to be applied in extraction of raster into the shapefile.
#' @param survey_crs A numeric, the default is 4326
#' Default is mean. Other options are "sum", "min", "max", "sd", "skew" and "rms".
#' @param month_version A character, the version of month EOG data to use. default set to "v10".
#' @param annual_version A character, the version of annual EOG data for download, default set to "v21"
#' @param indicator A character, specifying the specific indicator of interest. Options are
#' "average", "average_masked", "cf_cvg", "cvg", "lit_mask", "maximum", "median",
#' "median_masked" and "minimum" for annual data and "avg_rade9h", "avg_rade9h.masked", "cf_cvg" or "cvg"
#' for monthly data
#'
#' @inheritParams get_annual_ntl
#' @inheritParams get_month_ntl
#'
#'
#' @details NTL data is sourced from the NASA's Earth Observation Group database.
#' The data is extracted into `shp_dt` shapefile object. An added service for tesselating/gridding
#' the `shp_dt` is also provided if `grid_size` is specified for further analytics that require
#' equal specified area zonal statistics. Shapefile estimates at the grid or native polygon level is a
#' permitted final output. Also, if `survey_dt` is not NULL, the user may compute luminosity within
#' neighborhood of a household given a specified `buffer_size`. The function draw polygons around
#' household locations of `buffer_size` with zonal statistics computed as formerly described.
#' The function is also set up for stata users and allows the user to pass file paths for the
#' household survey `survey_fn` (with the lat and long variable names `survey_lon` and `survey_lat`)
#' as well. This is requires a .dta file which is read in with `haven::read_dta()` package.
#' Likewise, the user is permitted to pass a filepath for the location of the shapefile `shp_fn`
#' which is read in with the `sf::read_sf()` function.
#'
#' @examples
#'
#' \dontrun{
#' \donttest{
#'
#' #loading the survey data and shapefile
#'
#' data("hhgeo_dt")
#' data("shp_dt")
#'
#' #pull monthly night lights and combine with household survey based on
#' #grid tesselation of shapefile at 1000m
#'
#'df <- geolink_ntl(time_unit = "month",
#'            start_date = "2020-01-01",
#'            end_date = "2020-03-01",
#'            shp_dt = shp_dt[shp_dt$ADM1_PCODE == "NG001",],
#'            indicator = "avg_rade9h",
#'            grid_size = 1000,
#'            extract_fun = "mean")
#'
#' #estimate annual night time luminosity for each household within a 100 meters
#' #of it's location
#'
#' df <- geolink_ntl(time_unit = "annual",
#'                   start_date = "2020-01-01",
#'                   end_date = "2021-12-01",
#'                  survey_dt =  sf::st_as_sf(hhgeo_dt[1:10],
#'                      crs = 4326),
#'                  buffer_size = 100,
#'                  indicator = c("average_masked","cf_cvg"),
#'                  extract_fun = "mean")
#'
#' }}
#
#' @export
<<<<<<< HEAD
=======
#' @import rstac
>>>>>>> c6c50d16
#' @importFrom rstac stac items_sign
#' @importFrom reticulate py_eval source_python
#' @importFrom terra rast crs project ext
#' @importFrom sf st_bbox st_transform st_as_sf st_geometry st_drop_geometry
#' @importFrom raster projectRaster stack



geolink_ntl <- function(time_unit = "annual",
                        start_date,
                        end_date,
                        annual_version = "v21",
                        month_version = "v10",
                        indicator,
                        slc_type = "vcmslcfg",
                        shp_dt = NULL,
                        shp_fn = NULL,
                        grid_size = NULL,
                        survey_dt = NULL,
                        survey_fn = NULL,
                        survey_lat = NULL,
                        survey_lon = NULL,
                        extract_fun = "mean",
                        buffer_size = NULL,
                        survey_crs = 4326) {

  # shp_dt <- ensure_crs_4326(shp_dt)
  # survey_dt <- ensure_crs_4326(survey_dt)

  start_date <- as.Date(start_date)
  end_date <- as.Date(end_date)

  ## download the data
  if (time_unit == "month") {

    raster_objs <- get_month_ntl(start_date = as.Date(start_date),
                                 end_date = as.Date(end_date),
                                 version = month_version,
                                 slc_type = slc_type,
                                 indicator = indicator,
                                 no_tile = TRUE)

    name_count <- lubridate::interval(as.Date(start_date),
                                      as.Date(end_date)) %/% months(1) + 1

  } else if (time_unit == "annual") {

    raster_objs <- lapply(X = year(seq(start_date,
                                       end_date,
                                       "years")),
                          FUN = get_annual_ntl,
                          version = annual_version,
                          indicator = indicator )

    raster_objs <- unlist(raster_objs)

    name_count <- lubridate::year(end_date) - lubridate::year(start_date) + 1

  } else {

    stop("Time unit should either be month or annual")

  }

  print("Global NTL Raster Downloaded")

  name_set <- paste0("ntl_", time_unit, 1:length(raster_objs), indicator)

  dt <- postdownload_processor(shp_dt = shp_dt,
                               raster_objs = raster_objs,
                               shp_fn = shp_fn,
                               grid_size = grid_size,
                               survey_dt = survey_dt,
                               survey_fn = survey_fn,
                               survey_lat = survey_lat,
                               survey_lon = survey_lon,
                               extract_fun = extract_fun,
                               buffer_size = buffer_size,
                               survey_crs = survey_crs,
                               name_set = name_set)

  print("Process Complete!!!")

  unlink(paste0(tempdir(), "/file*"))

  return(dt)
}


#' Download and Merge Annual Population data into geocoded surveys
#'
#' Download Population data from the World Pop dataset at annual intervals for a specified period
#' The data is downloaded in raster format and combined with shapefile and/or survey data provided
#' by the user. Source data: https://www.worldpop.org/
#'
#' The individual country datasets use modelling methods found it Stevens et al. The 'Global per country 2000-2020'
#' The datasets provided are the outputs of a project utilising various modelling methods to develop consistent 100m
#' resolution population count datasets for all countries of the World for each year 2000-2020.
#'
#'
#' @param start_year A numeric specifying the start year
#' @param end_year A numeric specifying the end year, if only one year is required then enter start year into
#' @param iso_code A character, specifying the iso code for country to download data from
#' @param UN_adjst A character 'Y' if want 2020 UN adjusted dataset returned, if not leave blank.
#' @param constrained A character 'Y' if want constrained dataset returned, if not leave blank.
#' @param bespoke A character 'Y' if want bespoke dataset returned, if not leave blank. Version also should be specified.
#' @param version A character such as v2.0 or v2.1 which correlates to the iso_code provided for bespoke datasets.
#' @param shp_dt An object of class 'sf', 'data.frame' which contains polygons or multipolygons
#' @param shp_fn A character, file path for the shapefile (.shp) to be read (for STATA users only)
#' @param grid_size A numeric, the grid size to be used in meters
#' @param survey_dt An object of class "sf", "data.frame", a geocoded household survey i.e.
#' a household survey with latitude and longitude values.
#' @param survey_fn A character, file path for geocoded survey (.dta format) (for STATA users only &
#' if use_survey is TRUE)
#' @param survey_lat A character, latitude variable from survey (for STATA users only &
#' if use_survey is TRUE)
#' @param survey_lon A character, longitude variable from survey (for STATA users only &
#' if use survey is TRUE)
#' @param buffer_size A numeric, the size of the buffer for `survey_dt` or `survey_fn` in meters.
#' @param extract_fun A character, a function to be applied in extraction of raster into the shapefile.
#' Default is mean. Other options are "sum", "min", "max", "sd", "skew" and "rms".
#' @param survey_crs A numeric, the default is 4326
#' @param file_location A path to the folder where the downloaded data should be stored.
#'
#' @details Population data is sourced from WorldPop.
#' The data is extracted into a shapefile provided by user. An added service for tesselating/gridding
#' the shapefile is also provided for users that need this data further analytics that require
#' equal area zonal statistics. Shapefile estimates at the grid or native polygon level is a
#' permitted final output. However, a geocoded survey with population estimates are the end goal
#' if the user also chooses. The function will merge shapefile polygons (either gridded or
#' native polygons) with the location of the survey units i.e. population estimates for the
#' locations of the units within the survey will be returned. The function is also set up for
#' stata users and allows the user to pass file paths for the household survey `survey_fn`
#' (with the lat and long variable names `survey_lon` and `survey_lat`) as well. This is requires
#' a .dta file which is read in with `haven::read_dta()` package. Likewise, the user is permitted
#' to pass a filepath for the location of the shapefile `shp_fn` which is read in with the
#' `sf::read_sf()` function.
#'
#'
#' @examples
#'
#' \dontrun{
#' \donttest{
#'
#'
#'
#'df <- geolink_population(start_year = 2018,
#'                            end_year = 2019,
#'                           iso_code = "NGA",
#'                            UN_adjst = "N",
#'                            constrained = "N",
#'                            shp_dt = shp_dt[shp_dt$ADM1_EN == "Abia",],
#'                            grid_size = 1000,
#'                            extract_fun = "mean",
#'                            file_location = tempdir())
#'
#' }}
#' @export
#' @importFrom terra rast crs project ext
#' @importFrom raster stack brick projectRaster
#' @importFrom sf st_bbox st_transform st_as_sf st_geometry
#' @importFrom geodata elevation_30s
#' @importFrom httr GET write_disk http_type
#'
#' @import terra
#' @import raster
#' @import sf
#' @import geodata
#' @import httr

geolink_population <- function(start_year = NULL,
                               end_year = NULL,
                               iso_code,
                               UN_adjst = NULL,
                               constrained = NULL,
                               bespoke = NULL,
                               version = NULL,
                               shp_dt = NULL,
                               shp_fn = NULL,
                               grid_size = NULL,
                               survey_dt = NULL,
                               survey_fn = NULL,
                               survey_lat = NULL,
                               survey_lon = NULL,
                               buffer_size = NULL,
                               extract_fun = "mean",
                               survey_crs = 4326,
                               file_location = tempdir()) {

  clear_temp = TRUE

  # Clear temporary directory if requested and if it's the default tempdir()
  if (clear_temp && file_location == tempdir()) {
    message("Clearing temporary directory...")
    temp_files <- list.files(tempdir(), full.names = TRUE)
    unlink(temp_files, recursive = TRUE, force = TRUE)
  }

  if (!dir.exists(file_location)) {
    dir.create(file_location, recursive = TRUE)
  }

  if (!is.null(start_year) && !is.null(end_year)) {
    years <- seq(start_year, end_year)
  }

  # Check for existing .tif files
  year_pattern <- paste(years, collapse = "|")
  tif_files <- list.files(file_location,
                          pattern = ".tif$",
                          full.names = TRUE)
  if (constrained == "Y" && UN_adjst == "Y" ){
    tif_files <- tif_files[grepl(iso_code, tif_files, ignore.case = TRUE) &
                             grepl("ppp", tif_files, ignore.case = TRUE) &
                             grepl("UNadj_constrained", tif_files, ignore.case = TRUE) &
                             grepl(year_pattern, tif_files)]
  } else if (constrained == "N" && UN_adjst == "Y"){
    tif_files <- tif_files[grepl(iso_code, tif_files, ignore.case = TRUE) &
                             grepl("ppp", tif_files, ignore.case = TRUE) &
                             grepl("constrained", tif_files, ignore.case = TRUE) &
                             grepl(year_pattern, tif_files)]
  }else if (constrained == "Y" && UN_adjst == "N"){
    tif_files <- tif_files[grepl(iso_code, tif_files, ignore.case = TRUE) &
                             grepl("ppp", tif_files, ignore.case = TRUE) &
                             grepl("UNadj", tif_files, ignore.case = TRUE) &
                             grepl(year_pattern, tif_files)]
  }else {
    tif_files <- tif_files[grepl(iso_code, tif_files, ignore.case = TRUE) &
                             grepl("ppp", tif_files, ignore.case = TRUE) &
                             grepl(year_pattern, tif_files)]
  }

  # If .tif files are already present, skip downloading
  if (length(tif_files) == 0) {
    if (!is.null(constrained) && constrained == "Y") {
      url1 <- paste0("https://data.worldpop.org/GIS/Population/Global_2000_2020_Constrained/2020/BSGM/", iso_code, "/")
      url2 <- paste0("https://data.worldpop.org/GIS/Population/Global_2000_2020_Constrained/2020/maxar_v1/", iso_code, "/")

      file_urls <- try_download(url1, UN_adjst)
      if (is.null(file_urls)) {
        file_urls <- try_download(url2, UN_adjst)
      }

      file_urls <- file_urls[grepl(iso_code, file_urls, ignore.case = TRUE) &
                               grepl("ppp", file_urls, ignore.case = TRUE) &
                               grepl(year_pattern, file_urls)]
      if (!is.null(file_urls)) {
        download_files_worldpop(file_urls, file_location)
      } else {
        warning("No files found at both URLs.")
      }
    } else {
      if (!is.null(bespoke) && bespoke == "Y") {
        url <- paste0("https://data.worldpop.org/repo/wopr/", iso_code,
                      "/population/v", version, "/", iso_code, "_population_v",
                      gsub("\\.", "_", version), "_mastergrid.tif")

        # Use httr_download instead of download.file
        dest_file <- file.path(file_location, basename(url))
        download_status <- httr_download(url, dest_file)

        if (!download_status) {
          warning(paste("Failed to download file from URL:", url))
        }
      } else {
        if (!is.null(start_year) && !is.null(end_year)) {
          for (year in years) {
            url <- paste0("https://data.worldpop.org/GIS/Population/Global_2000_2020/", year, "/", iso_code, "/")

            # Pass UN_adjst parameter to try_download to filter files appropriately
            file_urls <- try_download(url, UN_adjst)

            if (!is.null(file_urls)) {
              # We've already filtered based on UN_adjst, so no need to pass it again
              download_files_worldpop(file_urls, file_location)
            } else {
              # Try direct URL construction as a fallback
              if (!is.null(UN_adjst)) {
                direct_url <- if(UN_adjst == "Y") {
                  paste0(url, tolower(iso_code), "_ppp_", year, "_UNadj.tif")
                } else {
                  paste0(url, tolower(iso_code), "_ppp_", year, ".tif")
                }

                if(check_url_status(direct_url)) {
                  dest_file <- file.path(file_location, basename(direct_url))
                  download_status <- httr_download(direct_url, dest_file)
                  if (!download_status) {
                    warning(paste("Failed to download file from direct URL:", direct_url))
                  }
                } else {
                  warning(paste("No files found for year", year, "at URL", url, "with UN_adjst =", UN_adjst))
                }
              } else {
                warning(paste("No files found for year", year, "at URL", url))
              }
            }
          }
        }
      }
    }

    # Update tif_files after download
    year_pattern <- paste(years, collapse = "|")
    tif_files <- list.files(file_location,
                            pattern = ".tif$",
                            full.names = TRUE)
    if (constrained == "Y" && UN_adjst == "Y" ){
      tif_files <- tif_files[grepl(iso_code, tif_files, ignore.case = TRUE) &
                               grepl("ppp", tif_files, ignore.case = TRUE) &
                               grepl("UNadj_constrained", tif_files, ignore.case = TRUE) &
                               grepl(year_pattern, tif_files)]
    } else if (constrained == "N" && UN_adjst == "Y"){
      tif_files <- tif_files[grepl(iso_code, tif_files, ignore.case = TRUE) &
                               grepl("ppp", tif_files, ignore.case = TRUE) &
                               grepl("constrained", tif_files, ignore.case = TRUE) &
                               grepl(year_pattern, tif_files)]
    }else if (constrained == "Y" && UN_adjst == "N"){
      tif_files <- tif_files[grepl(iso_code, tif_files, ignore.case = TRUE) &
                               grepl("ppp", tif_files, ignore.case = TRUE) &
                               grepl("UNadj", tif_files, ignore.case = TRUE) &
                               grepl(year_pattern, tif_files)]
    }else {
      tif_files <- tif_files[grepl(iso_code, tif_files, ignore.case = TRUE) &
                               grepl("ppp", tif_files, ignore.case = TRUE) &
                               grepl(year_pattern, tif_files)]
    }
  } else {
    print("Using existing .tif files in file_location.")
  }

  raster_objs <- lapply(tif_files, function(x) {
    tryCatch({
      terra::rast(x)
    }, error = function(e) {
      warning(paste("Failed to read:", x, "with error:", e))
      return(NULL)
    })
  })

  raster_objs <- raster_objs[!sapply(raster_objs, is.null)]

  if (length(raster_objs) == 0) {
    stop("No valid raster files found.")
  }

  # Define the name_set at the end
  if (!is.null(bespoke) && bespoke == "Y") {
    name_set <- paste0("population_", version)
  } else if (!is.null(start_year) && !is.null(end_year)) {
    name_set <- paste0("population_", years)
  } else {
    name_set <- "population_2020"
  }

  print("Population Raster Processed")

  dt <- postdownload_processor(shp_dt = shp_dt,
                               raster_objs = raster_objs,
                               shp_fn = shp_fn,
                               grid_size = grid_size,
                               survey_dt = survey_dt,
                               survey_fn = survey_fn,
                               survey_lat = survey_lat,
                               survey_lon = survey_lon,
                               extract_fun = extract_fun,
                               buffer_size = buffer_size,
                               survey_crs = survey_crs,
                               name_set = name_set)

  print("Process Complete!!!")

  return(dt)
}


#' Download high resolution elevation data based on shapefile coordinates
#'
#' @details This function downloads high-resolution elevation data based on the coordinates
#' provided by either a shapefile or a file path to a shapefile. It can also incorporate
#' survey data for further analysis. The elevation data is downloaded using the `elevation_3s` function
#' and post-processed using the `postdownload_processor` function. The data is extracted into a shapefile
#' provided by user. An added service for tesselating/gridding
#' the shapefile is also provided for users that need this data further analytics that require
#' equal area zonal statistics. Shapefile estimates at the grid or native polygon level is a
#' permitted final output. However, a geocoded survey with population estimates are the end goal
#' if the user also chooses. The function will merge shapefile polygons (either gridded or
#' native polygons) with the location of the survey units i.e. population estimates for the
#' locations of the units within the survey will be returned. The function is also set up for
#' stata users and allows the user to pass file paths for the household survey `survey_fn`
#' (with the lat and long variable names `survey_lon` and `survey_lat`) as well. This is requires
#' a .dta file which is read in with `haven::read_dta()` package. Likewise, the user is permitted
#' to pass a filepath for the location of the shapefile `shp_fn` which is read in with the
#' `sf::read_sf()` function.
#'
#' @param iso_code A character, specifying the iso code for country to download data from
#' @param shp_dt An object of class 'sf', 'data.frame' which contains polygons or multipolygons representing the study area.
#' @param shp_fn A character, file path for the shapefile (.shp) to be read (for STATA users only).
#' @param grid_size A numeric, the grid size to be used in meters for analyzing the elevation data.
#' @param survey_dt An object of class "sf", "data.frame", a geocoded household survey with latitude and longitude values (optional).
#' @param survey_fn A character, file path for geocoded survey (.dta format) (for STATA users only & if use_survey is TRUE) (optional).
#' @param survey_lat A character, latitude variable from survey (for STATA users only & if use_survey is TRUE) (optional).
#' @param survey_lon A character, longitude variable from survey (for STATA users only & if use survey is TRUE) (optional).
#' @param buffer_size A numeric, the buffer size to be used around each point in the survey data, in meters (optional).
#' @param extract_fun A character, a function to be applied in extraction of raster into the shapefile.
#' Default is "mean". Other options are "sum", "min", "max", "sd", "skew" and "rms" (optional).
#' @param survey_crs An integer, the Coordinate Reference System (CRS) for the survey data. Default is 4326 (WGS84) (optional).
#'
#' @return A processed data frame or object based on the input parameters and downloaded data.
#'
#'
#' @examples
#'
#' \dontrun{
#' \donttest{
#'
#'  #example usage with shapefile
#'test_dt <- geolink_elevation(iso_code = "NGA",
#'                             shp_dt = shp_dt[shp_dt$ADM1_EN == "Abia",],
#'                             grid_size = 1000,
#'                             extract_fun = "mean")
#' }}
#' @export
#' @importFrom terra rast crs project ext
#' @importFrom sf st_bbox st_transform st_as_sf
#' @importFrom geodata elevation_30s

geolink_elevation <- function(iso_code,
                              shp_dt = NULL,
                              shp_fn = NULL,
                              grid_size = NULL,
                              survey_dt = NULL,
                              survey_fn = NULL,
                              survey_lat = NULL,
                              survey_lon = NULL,
                              buffer_size = NULL,
                              extract_fun = "mean",
                              survey_crs = 4326){

  # shp_dt <- ensure_crs_4326(shp_dt)
  # survey_dt <- ensure_crs_4326(survey_dt)



  if(!is.null(iso_code)){
    print(paste("Checking data for", iso_code))
  } else{
    stop("Please input a valid country Name or ISO3 Code")
  }

  unlink(tempdir(), recursive = TRUE)

  data <- geodata::elevation_30s(country = iso_code, path=tempdir())

  tif_files <- list.files(tempdir(), pattern = "\\.tif$", full.names = TRUE,
                          recursive = TRUE)

  name_set <- c()

  for (file in tif_files) {
    base_name <- basename(file)

    extracted_string <- sub("\\.tif$", "", base_name)

    name_set <- c(name_set, extracted_string)
  }

  raster_list <- lapply(tif_files, terra::rast)

  # epsg_4326 <- "+init=EPSG:4326"
  #
  # for (i in seq_along(raster_list)) {
  #   terra::crs(raster_list[[i]]) <- epsg_4326
  #   if (is.null(terra::crs(raster_list[[i]]))) {
  #     print(paste("Projection failed for raster", st_crs(raster_list[[i]])$input))
  #   } else {
  #     print(paste("Raster", i, "projected successfully."))
  #   }
  # }

  print("Elevation Raster Downloaded")


  dt <- postdownload_processor(shp_dt = shp_dt,
                               raster_objs = raster_list,
                               shp_fn = shp_fn,
                               grid_size = grid_size,
                               survey_dt = survey_dt,
                               survey_fn = survey_fn,
                               survey_lat = survey_lat,
                               survey_lon = survey_lon,
                               extract_fun = extract_fun,
                               buffer_size = buffer_size,
                               survey_crs = survey_crs,
                               name_set = name_set)

  print("Process Complete!!!")

  return(dt)
  unlink(tempdir(), recursive = TRUE)
}


#' Download high resolution building data from WorldPop
#'
#' @details This function downloads high-resolution building data from WorldPop based
#' on the specified version and ISO country code. It can incorporate survey data
#' for further analysis. The building data is downloaded as raster files and can
#' be processed and analyzed using the `postdownload_processor` function.The data is extracted into
#' a shapefile provided by user. An added service for tesselating/gridding
#' the shapefile is also provided for users that need this data further analytics that require
#' equal area zonal statistics. Shapefile estimates at the grid or native polygon level is a
#' permitted final output. However, a geocoded survey with population estimates are the end goal
#' if the user also chooses. The function will merge shapefile polygons (either gridded or
#' native polygons) with the location of the survey units i.e. population estimates for the
#' locations of the units within the survey will be returned. The function is also set up for
#' stata users and allows the user to pass file paths for the household survey `survey_fn`
#' (with the lat and long variable names `survey_lon` and `survey_lat`) as well. This is requires
#' a .dta file which is read in with `haven::read_dta()` package. Likewise, the user is permitted
#' to pass a filepath for the location of the shapefile `shp_fn` which is read in with the
#' `sf::read_sf()` function.
#'
#' @param version A character, the version of the building data to download. Options are "v1.1" and "v2.0".
#' @param iso_code A character, the ISO country code for the country of interest.
#' @param shp_dt An object of class 'sf', 'data.frame' which contains polygons or multipolygons representing the study area.
#' @param shp_fn A character, file path for the shapefile (.shp) to be read (for STATA users only).
#' @param grid_size A numeric, the grid size to be used in meters for analyzing the building data.
#' @param survey_dt An object of class "sf", "data.frame", a geocoded household survey with latitude and longitude values (optional).
#' @param survey_fn A character, file path for geocoded survey (.dta format) (for STATA users only & if use_survey is TRUE) (optional).
#' @param survey_lat A character, latitude variable from survey (for STATA users only & if use_survey is TRUE) (optional).
#' @param survey_lon A character, longitude variable from survey (for STATA users only & if use survey is TRUE) (optional).
#' @param buffer_size A numeric, the buffer size to be used around each point in the survey data, in meters (optional).
#' @param extract_fun A character, a function to be applied in extraction of raster into the shapefile.
#' Default is "mean". Other options are "sum", "min", "max", "sd", "skew" and "rms" (optional).
#' @param survey_crs An integer, the Coordinate Reference System (CRS) for the survey data. Default is 4326 (WGS84) (optional).
#' @param indicators character, default = "ALL", the set of indicators of interest
#'
#' @return A processed data frame or object based on the input parameters and downloaded data.
#'
#'
#' @examples
#'
#' \dontrun{
#' \donttest{
#'
#' #example usage with version 1.1
#'test_dt <- geolink_buildings(version = "v1.1",
#'                             iso_code = "NGA",
#'                             shp_dt = shp_dt[shp_dt$ADM1_PCODE == "NG001",],
#'                             indicators = "ALL",
#'                             grid_size = 1000)
#'
#' }}
#' @export
#' @importFrom httr GET http_type write_disk
#' @importFrom terra rast crs project
#' @importFrom raster projection projectRaster
#' @importFrom sf st_transform st_as_sf st_bbox


geolink_buildings <- function(version,
                              iso_code,
                              shp_dt = NULL,
                              shp_fn = NULL,
                              grid_size = NULL,
                              survey_dt = NULL,
                              survey_fn = NULL,
                              survey_lat = NULL,
                              survey_lon = NULL,
                              buffer_size = NULL,
                              extract_fun = "mean",
                              survey_crs = 4326,
                              indicators = "ALL"){

  temp_dir <- tempdir()

  if (version == "v1.1") {
    url <- paste0("https://data.worldpop.org/repo/wopr/_MULT/buildings/v1.1/", iso_code, "_buildings_v1_1.zip")
    tryCatch({
      # Download the ZIP file
      response <- GET(url, write_disk(file.path(tempdir(), basename(url)), overwrite = TRUE))
      if (http_type(response) == "application/zip") {
        message("File downloaded successfully.")

        # Unzip the downloaded file
        unzip(file.path(tempdir(), basename(url)), exdir = tempdir())
        message("File unzipped successfully.")
      } else {
        warning("Downloaded file may not be a ZIP file.")
      }
    }, error = function(e) {
      print(e)
    })
  }

  if (version == "v2.0") {
    url <- paste0("https://data.worldpop.org/repo/wopr/_MULT/buildings/v2.0/", iso_code, "_buildings_v2_0.zip")
    tryCatch({
      # Download the ZIP file
      response <- GET(url, write_disk(file.path(tempdir(), basename(url)), overwrite = TRUE))
      if (http_type(response) == "application/zip") {
        message("File downloaded successfully.")

        # Unzip the downloaded file
        unzip(file.path(tempdir(), basename(url)), exdir = tempdir())
        message("File unzipped successfully.")
      } else {
        warning("Downloaded file may not be a ZIP file.")
      }
    }, error = function(e) {
      print(e)
    })
  }


  tif_files <- list.files(path = temp_dir, pattern = "\\.tif$", full.names = TRUE)


  if (!all(indicators== "ALL")) {
    indicators <- paste(indicators, collapse = "|")
    tif_files <- tif_files[grepl(indicators, basename(tif_files))]
  }

  name_set <- c()

  for (file in tif_files) {
    base_name <- basename(file)

    extracted_string <- sub(".*1_([^\\.]+)\\.tif$", "\\1", base_name)

    name_set <- c(name_set, extracted_string)
  }


  raster_objs <- lapply(tif_files, terra::rast)

  raster_list <- lapply(raster_objs, raster)

  epsg_4326 <- "+init=EPSG:4326"

  for (i in seq_along(raster_list)) {
    projection(raster_list[[i]]) <- epsg_4326
    if (is.null(projection(raster_list[[i]]))) {
      print(paste("Projection failed for raster", i))
    } else {
      print(paste("Raster", i, "projected successfully."))
    }
  }


  print("Building Raster Downloaded")


  dt <- postdownload_processor(shp_dt = shp_dt,
                               raster_objs = raster_list,
                               shp_fn = shp_fn,
                               grid_size = grid_size,
                               survey_dt = survey_dt,
                               survey_fn = survey_fn,
                               survey_lat = survey_lat,
                               survey_lon = survey_lon,
                               extract_fun = extract_fun,
                               buffer_size = buffer_size,
                               survey_crs = survey_crs,
                               name_set = name_set)

  print("Process Complete!!!")

  unlink(tempdir(), recursive = TRUE)

  return(dt)

}

#' Download CMIP6 climate model data
#'
#' @details This function downloads and processes CMIP6 (Coupled Model Intercomparison Project Phase 6)
#' climate model data for a specific scenario and desired model.
#' It allows for further analysis of the data in conjunction with geographic data.
#' Please see x for the full list of possible models and scenarios which can be downloaded.
#' The data is extracted into a shapefile provided by user. An added service for tesselating/gridding
#' the shapefile is also provided for users that need this data further analytics that require
#' equal area zonal statistics. Shapefile estimates at the grid or native polygon level is a
#' permitted final output. However, a geocoded survey with population estimates are the end goal
#' if the user also chooses. The function will merge shapefile polygons (either gridded or
#' native polygons) with the location of the survey units i.e. population estimates for the
#' locations of the units within the survey will be returned. The function is also set up for
#' stata users and allows the user to pass file paths for the household survey `survey_fn`
#' (with the lat and long variable names `survey_lon` and `survey_lat`) as well. This is requires
#' a .dta file which is read in with `haven::read_dta()` package. Likewise, the user is permitted
#' to pass a filepath for the location of the shapefile `shp_fn` which is read in with the
#' `sf::read_sf()` function.
#'
#' @param start_date An object of class date, must be specified like "yyyy-mm-dd"
#' @param end_date An object of class date, must be specified like "yyyy-mm-dd"
#' @param scenario A scenario has to be selected and can be one of "historical", "ssp245" or "ssp585"
#' @param desired_models The name or names in a list, of the desired model(s) required for the analysis, for example
#'  ("ACCESS-CM-2" or ["ACCESS-CM-2","UKESM1-0-LL" ]). See the cmip6:model summary in the STAC collection for a full list of models.
#' @param shp_dt An object of class 'sf', 'data.frame' which contains polygons or multipolygons representing the study area.
#' @param shp_fn A character, file path for the shapefile (.shp) to be read (for STATA users only).
#' @param grid_size A numeric, the grid size to be used in meters for analyzing the climate model data.
#' @param survey_dt An object of class "sf", "data.frame", a geocoded household survey with latitude and longitude values (optional).
#' @param survey_fn A character, file path for geocoded survey (.dta format) (for STATA users only & if use_survey is TRUE) (optional).
#' @param survey_lat A character, latitude variable from survey (for STATA users only & if use_survey is TRUE) (optional).
#' @param survey_lon A character, longitude variable from survey (for STATA users only & if use survey is TRUE) (optional).
#' @param buffer_size A numeric, the buffer size to be used around each point in the survey data, in meters (optional).
#' @param extract_fun A character, a function to be applied in extraction of raster into the shapefile.
#' Default is "mean". Other options are "sum", "min", "max", "sd", "skew" and "rms" (optional).
#' @param survey_crs An integer, the Coordinate Reference System (CRS) for the survey data. Default is 4326 (WGS84) (optional).
#'
#' @return A processed data frame based on the input parameters and downloaded data.
#'
<<<<<<< HEAD
#' @importFrom httr GET http_type write_disk
#' @importFrom rstac stac items_sign
#' @importFrom terra rast crs project ext nlyr time tapp
#' @importFrom sf st_bbox st_transform st_as_sf
#' @importFrom progress progress_bar
=======
>>>>>>> c6c50d16
#'
#' @examples
#'
#' \dontrun{
#' \donttest{
#'
#'  #example usage
#' df <- geolink_CMIP6(start_date = "2019-01-01",
#'                     end_date = "2019-12-31",
#'                     scenario = "ssp245",
#'                    desired_models = "UKESM1-0-LL",
#'                    shp_dt = shp_dt[shp_dt$ADM1_EN == "Abia",],
#'                    grid_size = 1000)
#' }}
#'
#' @export
#' @import rstac
#' @importFrom httr GET http_type write_disk
#' @importFrom rstac stac items_sign
#' @importFrom terra rast crs project ext nlyr time tapp
#' @importFrom sf st_bbox st_transform st_as_sf
#' @importFrom progress progress_bar

geolink_CMIP6 <- function(start_date,
                          end_date,
                          scenario,
                          desired_models,
                          shp_dt = NULL,
                          shp_fn = NULL,
                          grid_size = NULL,
                          survey_dt = NULL,
                          survey_fn = NULL,
                          survey_lat = NULL,
                          survey_lon = NULL,
                          buffer_size = NULL,
                          extract_fun = "mean",
                          survey_crs = 4326) {

  # # Ensure shapefile and survey are in the correct CRS
  # if (!is.null(shp_dt)) {
  #   sf_obj <- ensure_crs_4326(shp_dt)
  #
  # } else if (!is.null(survey_dt)) {
  #   sf_obj <- ensure_crs_4326(survey_dt)
  #
  # } else if (!is.null(shp_fn)) {
  #   sf_obj <- sf::read_sf(shp_fn)
  #   sf_obj <- ensure_crs_4326(sf_obj)
  #
  # } else if (!is.null(survey_fn)) { # Changed condition to `survey_fn`
  #   sf_obj <- zonalstats_prepsurvey(
  #     survey_dt = survey_dt,
  #     survey_fn = survey_fn,
  #     survey_lat = survey_lat,
  #     survey_lon = survey_lon,
  #     buffer_size = NULL,
  #     survey_crs = survey_crs)
  #   sf_obj <- ensure_crs_4326(sf_obj)
  #
  # } else {
  #   print("Input a valid sf object or geosurvey")
  #   sf_obj <- NULL  # Optional: Define a default value to avoid potential errors
  # }

  sf_obj <- prep_sf_obj_predownload(shp_dt = shp_dt,
                                    shp_fn = shp_fn,
                                    survey_dt = survey_dt,
                                    survey_fn = survey_fn)

  # Set date range
  start_date <- as.Date(start_date)
  end_date <- as.Date(end_date)

  # Create STAC connection
  s_obj <- stac("https://planetarycomputer.microsoft.com/api/stac/v1")

  # Retrieve URLs for the specified scenario
  it_obj <- s_obj %>%
    stac_search(
      collections = "nasa-nex-gddp-cmip6",

      bbox = sf::st_bbox(sf_obj),

      datetime = paste(start_date, end_date, sep = "/")
    ) %>%
    get_request() %>%
    items_sign(sign_fn = sign_planetary_computer())

  # Filter features based on the scenario and desired models
  filtered_features <- Filter(function(feature) {
    feature$properties$`cmip6:scenario` == scenario &&
      feature$properties$`cmip6:model` %in% desired_models
  }, it_obj$features)

  # Extract URLs for each feature
  urls <- lapply(seq_along(filtered_features), function(x) {
    list(
      scenario = scenario,
      pr = filtered_features[[x]]$assets$pr$href,
      tas = filtered_features[[x]]$assets$tas$href,
      hurs = filtered_features[[x]]$assets$hurs$href,
      huss = filtered_features[[x]]$assets$huss$href,
      rlds = filtered_features[[x]]$assets$rlds$href,
      rsds = filtered_features[[x]]$assets$rsds$href,
      tasmax = filtered_features[[x]]$assets$tasmax$href,
      tasmin = filtered_features[[x]]$assets$tasmin$href,
      sfcWind = filtered_features[[x]]$assets$sfcWind$href
    )
  })

  # Function to process rasters and calculate yearly averages
  process_rasters_and_aggregate <- function(urls, filtered_features) {
    temp_dir <- tempdir()  # Temporary directory
    variables <- c("pr", "tas", "hurs", "huss", "rlds", "rsds", "tasmax", "tasmin", "sfcWind")
    raster_list <- list()  # Initialize raster storage

    pb <- progress_bar$new(
      total = length(urls) * length(variables),
      format = "  Downloading and Processing [:bar] :percent (:current/:total)"
    )

    for (i in seq_along(urls)) {
      model <- filtered_features[[i]]$properties$`cmip6:model`
      year <- filtered_features[[i]]$properties$`cmip6:year`
      scenario <- urls[[i]]$scenario

      current_rasters <- list()

      for (var in variables) {
        pb$tick()

        url <- urls[[i]][[var]]
        if (is.null(url)) next

        temp_file <- file.path(temp_dir, paste0(model, "_", var, "_", year, ".nc"))
        tryCatch({
          GET(url, write_disk(temp_file, overwrite = TRUE))
          raster <- rast(temp_file)

          if (nlyr(raster) == 360) {
            time_indices <- as.numeric(format(time(raster), "%Y"))
            yearly_raster <- tapp(raster, index = time_indices, fun = "mean", na.rm = TRUE)
            current_rasters[[var]] <- yearly_raster
          }
        }, error = function(e) {
          warning(paste("Error processing", var, "for model", model, "year", year, ":", e$message))
        })
      }

      if (length(current_rasters) > 0) {
        label <- paste0(model, "_", year, "_", scenario)
        raster_list[[label]] <- current_rasters
      }
    }

    return(raster_list)
  }

  # Process the raster data
  raster_list <- process_rasters_and_aggregate(urls, filtered_features)
  raster_objs <- unlist(raster_list, recursive = FALSE)

  # Generate name_set for variables and years
  year_sequence <- seq(lubridate::year(start_date), lubridate::year(end_date))

  name_set <- unlist(lapply(year_sequence, function(year) {
    paste0(c("pr_", "tas_", "hurs_", "huss_", "rlds_", "rsds_", "tasmax_", "tasmin_", "sfcWind_"), year)
  }))

  # Create the final dataframe using postdownload_processor
  dt <- postdownload_processor(
    shp_dt = shp_dt,
    raster_objs = raster_objs,
    shp_fn = shp_fn,
    grid_size = grid_size,
    survey_dt = survey_dt,
    survey_fn = survey_fn,
    survey_lat = survey_lat,
    survey_lon = survey_lon,
    extract_fun = extract_fun,
    buffer_size = buffer_size,
    survey_crs = survey_crs,
    name_set = name_set
  )

  # Save the dataframe in the global environment
  #assign("geolink_CMIP6_output", dt, envir = .GlobalEnv)

  #print("Process Complete! DataFrame saved as 'geolink_CMIP6_output' in the environment.")

  return(dt)
  unlink(tempdir(), recursive = TRUE)
}

#' Download cropland data
#'
#' @details This function downloads cropland data from a specified source, such as WorldCover.
#' It allows for further analysis of cropland distribution in a given area.
#' The source of the dataset is X.
#' The data is extracted into a shapefile provided by user. An added service for tesselating/gridding
#' the shapefile is also provided for users that need this data further analytics that require
#' equal area zonal statistics. Shapefile estimates at the grid or native polygon level is a
#' permitted final output. However, a geocoded survey with population estimates are the end goal
#' if the user also chooses. The function will merge shapefile polygons (either gridded or
#' native polygons) with the location of the survey units i.e. population estimates for the
#' locations of the units within the survey will be returned. The function is also set up for
#' stata users and allows the user to pass file paths for the household survey `survey_fn`
#' (with the lat and long variable names `survey_lon` and `survey_lat`) as well. This is requires
#' a .dta file which is read in with `haven::read_dta()` package. Likewise, the user is permitted
#' to pass a filepath for the location of the shapefile `shp_fn` which is read in with the
#' `sf::read_sf()` function.
#'
#' @param source A character, the source of cropland data. Default is "WorldCover".
#' @param shp_dt An object of class 'sf', 'data.frame' which contains polygons or multipolygons representing the study area.
#' @param shp_fn A character, file path for the shapefile (.shp) to be read (for STATA users only).
#' @param grid_size A numeric, the grid size to be used in meters for analyzing the cropland data.
#' @param survey_dt An object of class "sf", "data.frame", a geocoded household survey with latitude and longitude values (optional).
#' @param survey_fn A character, file path for geocoded survey (.dta format) (for STATA users only & if use_survey is TRUE) (optional).
#' @param survey_lat A character, latitude variable from survey (for STATA users only & if use_survey is TRUE) (optional).
#' @param survey_lon A character, longitude variable from survey (for STATA users only & if use survey is TRUE) (optional).
#' @param buffer_size A numeric, the buffer size to be used around each point in the survey data, in meters (optional).
#' @param extract_fun A character, a function to be applied in extraction of raster into the shapefile.
#' Default is "mean". Other options are "sum", "min", "max", "sd", "skew" and "rms" (optional).
#' @param survey_crs An integer, the Coordinate Reference System (CRS) for the survey data. Default is 4326 (WGS84) (optional).
#'
#' @return A processed data frame or object based on the input parameters and downloaded data.
#'
#'
#' @examples
#'
#' \dontrun{
#' \donttest{
#'
#'  #example usage
#'df <- geolink_cropland(shp_dt = shp_dt[shp_dt$ADM1_EN ==  "Abia",],
#'                 grid_size = 1000,
#'                 extract_fun = "mean")
#' }}
#' @export
#' @importFrom terra rast crs
#' @importFrom sf st_transform
#' @importFrom geodata cropland
#' @importFrom httr GET write_disk


geolink_cropland <- function(source = "WorldCover",
                             shp_dt = NULL,
                             shp_fn = NULL,
                             grid_size = NULL,
                             survey_dt = NULL,
                             survey_fn = NULL,
                             survey_lat = NULL,
                             survey_lon = NULL,
                             buffer_size = NULL,
                             extract_fun = "mean",
                             survey_crs = 4326){

  raster_objs <- geodata::cropland(source = source, path = tempdir())

  name_set <- "cropland"

  epsg_4326 <- "+init=EPSG:4326"

  terra::crs(raster_objs) <- epsg_4326
  if (is.null(crs(raster_objs))) {
    print("Projection failed for raster")
  } else {
    print(paste("Raster projected successfully."))
  }

  raster_list <- as.list(raster_objs)

  print("WorldCover Raster Downloaded")

  df <- postdownload_processor(shp_dt = shp_dt,
                               raster_objs = raster_list,
                               shp_fn = shp_fn,
                               grid_size = grid_size,
                               survey_dt = survey_dt,
                               survey_fn = survey_fn,
                               survey_lat = survey_lat,
                               survey_lon = survey_lon,
                               extract_fun = extract_fun,
                               buffer_size = buffer_size,
                               survey_crs = survey_crs,
                               name_set = name_set)


  print("Process Complete!!!")

  return(df)
  unlink(tempdir(), recursive = TRUE)
  }

#' Download WorldClim climate data
#'
#' @details This function downloads WorldClim climate data for a specific variable and resolution.
#' It allows for further analysis of climate patterns in a given area.
#' The data is extracted into a shapefile provided by user. An added service for tesselating/gridding
#' the shapefile is also provided for users that need this data further analytics that require
#' equal area zonal statistics. Shapefile estimates at the grid or native polygon level is a
#' permitted final output. However, a geocoded survey with population estimates are the end goal
#' if the user also chooses. The function will merge shapefile polygons (either gridded or
#' native polygons) with the location of the survey units i.e. population estimates for the
#' locations of the units within the survey will be returned. The function is also set up for
#' stata users and allows the user to pass file paths for the household survey `survey_fn`
#' (with the lat and long variable names `survey_lon` and `survey_lat`) as well. This is requires
#' a .dta file which is read in with `haven::read_dta()` package. Likewise, the user is permitted
#' to pass a filepath for the location of the shapefile `shp_fn` which is read in with the
#' `sf::read_sf()` function.
#'
#' @param iso_code A character, specifying the iso code for country to download data from
#' @param var A character, the variable of interest (e.g., "temperature", "precipitation").
#' @param res A character, the resolution of the data (e.g., "2.5m", "5m").
#' @param shp_dt An object of class 'sf', 'data.frame' which contains polygons or multipolygons representing the study area.
#' @param shp_fn A character, file path for the shapefile (.shp) to be read (for STATA users only).
#' @param grid_size A numeric, the grid size to be used in meters for analyzing the climate data.
#' @param survey_dt An object of class "sf", "data.frame", a geocoded household survey with latitude and longitude values (optional).
#' @param survey_fn A character, file path for geocoded survey (.dta format) (for STATA users only & if use_survey is TRUE) (optional).
#' @param survey_lat A character, latitude variable from survey (for STATA users only & if use_survey is TRUE) (optional).
#' @param survey_lon A character, longitude variable from survey (for STATA users only & if use survey is TRUE) (optional).
#' @param buffer_size A numeric, the buffer size to be used around each point in the survey data, in meters (optional).
#' @param extract_fun A character, a function to be applied in extraction of raster into the shapefile.
#' Default is "mean". Other options are "sum", "min", "max", "sd", "skew" and "rms" (optional).
#' @param survey_crs An integer, the Coordinate Reference System (CRS) for the survey data. Default is 4326 (WGS84) (optional).
#'
#' @return A processed data frame or object based on the input parameters and downloaded data.
#'
#'
#' @examples
#'
#' \dontrun{
#' \donttest{
#'
#'  #example usage
#'df <- geolink_worldclim(iso_code ="NGA",
#'                  var='tmax',
#'                  res=2.5,
#'                  shp_dt = shp_dt[shp_dt$ADM1_EN == "Abia",],
#'                  grid_size = 1000,
#'                  extract_fun = "mean")
#' }}
#'
#' @export
#' @importFrom terra rast crs nlyr
#' @importFrom sf st_transform
#' @importFrom geodata worldclim_country


geolink_worldclim <- function(iso_code,
                              var,
                              res,
                              shp_dt = NULL,
                              shp_fn = NULL,
                              grid_size = NULL,
                              survey_dt = NULL,
                              survey_fn = NULL,
                              survey_lat = NULL,
                              survey_lon = NULL,
                              buffer_size = NULL,
                              extract_fun = "mean",
                              survey_crs = 4326){

  # shp_dt <- ensure_crs_4326(shp_dt)
  # survey_dt <- ensure_crs_4326(survey_dt)


  if(!is.null(iso_code)){
    print(paste("Checking data for", iso_code))
  } else{
    stop("Please input a valid country Name or ISO3 Code")
  }

  unlink(tempdir(), recursive = TRUE)

  destination_wc <- tempdir()

  raster_file <- geodata::worldclim_country(country = iso_code, version = "2.1",
                                     var = var, res = res, path = destination_wc)

   tif_files <- list.files(destination_wc, pattern = "\\.tif$",
                           full.names = TRUE,
                           recursive = TRUE)

   rasters_combined <- terra::rast(tif_files)

   raster_list <- lapply(1:terra::nlyr(rasters_combined),
                         function(i) rasters_combined[[i]])

  name_set <- c()

  num_layers <- terra::nlyr(rasters_combined)

  months <- month.abb

  name_set <- paste0(iso_code,"_WC_", var, "_", months)

  print("WorldClim Raster Downloaded")

  dt <- postdownload_processor(shp_dt = shp_dt,
                               raster_objs = raster_list,
                               shp_fn = shp_fn,
                               grid_size = grid_size,
                               survey_dt = survey_dt,
                               survey_fn = survey_fn,
                               survey_lat = survey_lat,
                               survey_lon = survey_lon,
                               extract_fun = extract_fun,
                               buffer_size = buffer_size,
                               survey_crs = survey_crs,
                               name_set = name_set)



  print("Process Complete!!!")

  return(dt)
  unlink(tempdir(), recursive = TRUE)
  }



#' Download Terraclimate data
#'
#' @details This function downloads Terraclimate data for a specific variable and year.
#' It allows for further analysis of climate patterns in a given area.
#' The data is extracted into a shapefile provided by user. An added service for tesselating/gridding
#' the shapefile is also provided for users that need this data further analytics that require
#' equal area zonal statistics. Shapefile estimates at the grid or native polygon level is a
#' permitted final output. However, a geocoded survey with population estimates are the end goal
#' if the user also chooses. The function will merge shapefile polygons (either gridded or
#' native polygons) with the location of the survey units i.e. population estimates for the
#' locations of the units within the survey will be returned. The function is also set up for
#' stata users and allows the user to pass file paths for the household survey `survey_fn`
#' (with the lat and long variable names `survey_lon` and `survey_lat`) as well. This is requires
#' a .dta file which is read in with `haven::read_dta()` package. Likewise, the user is permitted
#' to pass a filepath for the location of the shapefile `shp_fn` which is read in with the
#' `sf::read_sf()` function.
#'
#' @param var A character, the variable of interest (e.g., "temperature", "precipitation").
#' @param year A numeric, the year for which data is to be downloaded.
#' @param shp_dt An object of class 'sf', 'data.frame' which contains polygons or multipolygons representing the study area.
#' @param shp_fn A character, file path for the shapefile (.shp) to be read (for STATA users only).
#' @param grid_size A numeric, the grid size to be used in meters for analyzing the climate data.
#' @param survey_dt An object of class "sf", "data.frame", a geocoded household survey with latitude and longitude values (optional).
#' @param survey_fn A character, file path for geocoded survey (.dta format) (for STATA users only & if use_survey is TRUE) (optional).
#' @param survey_lat A character, latitude variable from survey (for STATA users only & if use_survey is TRUE) (optional).
#' @param survey_lon A character, longitude variable from survey (for STATA users only & if use survey is TRUE) (optional).
#' @param buffer_size A numeric, the buffer size to be used around each point in the survey data, in meters (optional).
#' @param extract_fun A character, a function to be applied in extraction of raster into the shapefile.
#' Default is "mean". Other options are "sum", "min", "max", "sd", "skew" and "rms" (optional).
#' @param survey_crs An integer, the Coordinate Reference System (CRS) for the survey data. Default is 4326 (WGS84) (optional).
#'
#' @return A processed data frame or object based on the input parameters and downloaded data.
#'
#'
#' @examples
#'
#' \dontrun{
#' \donttest{
#'
#'  #example usage
#'df <- geolink_terraclimate( var='tmax',
#'                                year = 2017,
#'                                 shp_dt = shp_dt[shp_dt$ADM1_EN == "Abia",],
#'                                 grid_size = 1000,
#'                                 extract_fun = "mean")
#' }}
#'
#' @export
#' @importFrom terra rast crs nlyr
#' @importFrom sf st_bbox st_transform
#' @importFrom httr GET timeout http_status content
#' @importFrom ncdf4 nc_open nc_close


geolink_terraclimate <- function(var,
                                 year,
                                 shp_dt = NULL,
                                 shp_fn = NULL,
                                 grid_size = NULL,
                                 survey_dt = NULL,
                                 survey_fn = NULL,
                                 survey_lat = NULL,
                                 survey_lon = NULL,
                                 buffer_size = NULL,
                                 extract_fun = "mean",
                                 survey_crs = 4326) {
  # Add httr package
  if (!requireNamespace("httr", quietly = TRUE)) {
    stop("Package 'httr' is needed for this function to work. Please install it.")
  }

  # Ensure CRS is 4326 for both shapefile and survey data if they exist
  if (!is.null(shp_dt)) {
    shp_dt <- ensure_crs_4326(shp_dt)
  }

  if (!is.null(survey_dt)) {
    survey_dt <- ensure_crs_4326(survey_dt)
  }

  # Generate URL
  url <- paste0("http://thredds.northwestknowledge.net:8080/thredds/fileServer/TERRACLIMATE_ALL/data/TerraClimate_", var, "_", year, ".nc")
  # Extract the filename from the URL
  filename <- basename(url)
  # Create the destination path
  destination_dir <- tempdir()
  destination <- file.path(destination_dir, filename)
  # Ensure the temporary directory exists
  if (!dir.exists(destination_dir)) {
    dir.create(destination_dir, recursive = TRUE)
  }
  # Set the timeout
  timeout_seconds <- 240
  # Print the URL for debugging purposes
  print(paste("URL:", url))
  # Perform the GET request
  response <- try(GET(url, timeout(timeout_seconds)), silent = TRUE)
  # Check if the GET request was successful
  if (inherits(response, "try-error")) {
    print("Error performing the GET request.")
    return(NULL)  # Added return to prevent further processing on failure
  } else if (http_status(response)$category == "Success") {
    # Write the content to a file if the status code is 200
    tryCatch({
      writeBin(content(response, "raw"), destination)
      print("File downloaded successfully.")
      print(paste("File saved to:", destination))
    }, error = function(e) {
      print(paste("Error writing the file:", e$message))
      return(NULL)  # Added return to prevent further processing on file write error
    })
    # raster_stack <- stack(destination)
    rasters_combined <- terra::rast(destination)
    # Check CRS and set it if necessary
    if (is.na(terra::crs(rasters_combined))) {
      terra::crs(rasters_combined) <- "+proj=longlat +datum=WGS84 +no_defs"
    }
    #raster_list <- lapply(1:nlayers(raster_stack), function(i) raster_stack[[i]])
    raster_list <- lapply(1:terra::nlyr(rasters_combined), function(i) rasters_combined[[i]])
    #num_layers <- nlayers(raster_stack)
    num_layers <- terra::nlyr(rasters_combined)
    months <- month.abb
    name_set <- paste0(var, "_", months)
    # Set names for the raster layers
    names(raster_list) <- name_set
    print(paste("Names set for raster layers:", paste(names(raster_list), collapse = ", ")))
    print("Terraclimate Raster Downloaded")
    dt <- postdownload_processor(shp_dt = shp_dt,
                                 raster_objs = raster_list,
                                 shp_fn = shp_fn,
                                 grid_size = grid_size,
                                 survey_dt = survey_dt,
                                 survey_fn = survey_fn,
                                 survey_lat = survey_lat,
                                 survey_lon = survey_lon,
                                 extract_fun = extract_fun,
                                 buffer_size = buffer_size,
                                 survey_crs = survey_crs,
                                 name_set = name_set)
    print("Process Complete!!!")
    # Clean up temp directory after successful processing
    unlink(destination, force = TRUE)
    return(dt)
  } else {
    # Print the error status
    print(paste("Error downloading the file. Status code:", http_status(response)$status_code))
    return(NULL)
  }
}

#' Download points of interest from OSM data using open street maps API.
#'
#' @param osm_key A character, refering to the osm key wiki page, please see details below
#' @param osm_value A character, refering to the osm key wiki page, please see details below
#' @param shp_dt An object of class 'sf', 'data.frame' which contains polygons or multipolygons
#' @param survey_dt An object of class "sf", "data.frame", a geocoded household survey i.e. a household survey with latitude and longitude values.
#' @param survey_fn A character, file path for geocoded survey (.dta format) (for STATA users only & if use_survey is TRUE)
#' @param shp_fn A link to location of shapefile for stat users
#' @param buffer_size buffer area around shapefile or survey points.
#' @param survey_lat A character, latitude variable from survey (for STATA users only & if use_survey is TRUE) (optional).
#' @param survey_lon A character, longitude variable from survey (for STATA users only & if use survey is TRUE) (optional).
#' @param survey_crs An integer, the Coordinate Reference System (CRS) for the survey data. Default is 4326 (WGS84) (optional).
#' @param grid_size A numeric, the grid size to be used as a buffer around survey points.
#'
#' @details This function downloads open street maps (osm) datapoints based on osn_key and osm_value
#' arguments passed to the function. The full details for osm_key and osm_value arguments
#' can be found here: https://wiki.openstreetmap.org/wiki/Map_features. Either a shapefile, shapefile path,
#' household survey or household survey path can be passed in as an area for analysis.
#' The function works for shapefiles, however is also set up for stata users and allows the user to
#' pass file paths for the household survey `survey_fn`
#' (with the lat and long variable names `survey_lon` and `survey_lat`) as well. This is requires
#' a .dta file which is read in with `haven::read_dta()` package. Likewise, the user is permitted
#' to pass a filepath for the location of the shapefile `shp_fn` which is read in with the
#' `sf::read_sf()` function.
#'
#'
#' @examples
#'
#' \dontrun{
#' \donttest{
#'
#'
#' poi_survey_df <- geolink_get_poi(osm_key = "amenity",
#'                                 buffer_size = 2000,
#'                                 survey_dt = hhgeo_dt[hhgeo_dt$ADM1_EN == "Abia",],)
#'
#'
#' poi_survey_fn <- geolink_get_poi(
#'  osm_key = "amenity",
#'  buffer_size = 2000,
#'  survey_fn = "tests/testthat/testdata/xy_hhgeo_dt.dta",
#'  survey_lon = "x",
#'  survey_lat = "y",
#'  survey_crs = 4326)
#'
#'
#' poi_shp = geolink_get_poi(osm_key = "amenity",
#'                          shp_dt = shp_dt[shp_dt$ADM1_EN == "Abia",])
#'
#' poi_shp_fn = geolink_get_poi(osm_key = "amenity",
#'                              shp_fn = "tests/testthat/testdata/shp_dt.shp")
#'
#'
#' }}
#' @export
#' @importFrom osmdata available_features available_tags opq add_osm_feature osmdata_sf
#' @importFrom sf st_bbox st_transform st_as_sf st_join st_geometry

# Main function

geolink_get_poi <- function(osm_key,
                            osm_value = NULL,
                            shp_dt = NULL,
                            shp_fn = NULL,
                            survey_dt = NULL,
                            survey_fn = NULL,
                            survey_lat = NULL,
                            survey_lon = NULL,
                            buffer_size = NULL,
                            survey_crs = NULL,
                            grid_size = NULL,
                            extract_fun = "mean") {

  resolution = 1000
  max_retries = 3
  timeout = 300
  area_threshold = 1

  if (!osm_key %in% available_features()) {
    stop(sprintf("'%s' is not a valid OSM key", osm_key))
  }
  if (!is.null(osm_value)) {
    available_tags <- available_tags(osm_key)
    if (!osm_value %in% available_tags) {
      warning(sprintf("'%s' may not be a valid value for key '%s'", osm_value, osm_key))
    }
  }

  if (!is.null(survey_dt)) {
    survey_dt <- ensure_crs_4326(survey_dt)
  }

  if (!is.null(survey_fn)) {
    if (is.null(survey_lat) || is.null(survey_lon)) {
      stop("Both survey_lat and survey_lon must be provided when using survey_fn")
    }

    tryCatch({
      if (grepl("\\.dta$", survey_fn)) {
        survey_dt <- haven::read_dta(survey_fn)
      } else {
        stop("Unsupported file format. Please provide .dta file")
      }
    }, error = function(e) {
      stop(sprintf("Error reading survey file: %s", e$message))
    })

    survey_dt <- st_as_sf(survey_dt,
                          coords = c(survey_lon, survey_lat),
                          crs = survey_crs)

    if (st_crs(survey_dt)$epsg != 4326) {
      survey_dt <- st_transform(survey_dt, 4326)
    }
  }

  if (!is.null(shp_dt)) {
    sf_obj <- zonalstats_prepshp(shp_dt = shp_dt, grid_size = grid_size) %>%
      ensure_crs_4326()
  } else if (!is.null(shp_fn)) {
    sf_obj <- zonalstats_prepshp(shp_fn = shp_fn, grid_size = grid_size) %>%
      ensure_crs_4326()
  } else if (!is.null(survey_dt) || !is.null(survey_fn)) {
    sf_obj <- zonalstats_prepsurvey(
      survey_dt = survey_dt,
      survey_fn = survey_fn,
      survey_lat = survey_lat,
      survey_lon = survey_lon,
      buffer_size = buffer_size,
      survey_crs = survey_crs) %>%
      ensure_crs_4326()
  } else {
    stop("Please provide either a shapefile (shp_dt/shp_fn) or survey data (survey_dt/survey_fn)")
  }

  # Keep original sf object
  original_sf_obj <- sf_obj

  if (nrow(sf_obj) == 0) {
    stop("Input data is empty after filtering")
  }
  if (any(is.na(st_geometry(sf_obj)))) {
    stop("Input contains invalid geometries")
  }

  # Suppress warnings
  oldw <- getOption("warn")
  options(warn = -1)
  on.exit(options(warn = oldw))

  bbox <- st_bbox(sf_obj)
  bbox_area <- (bbox["xmax"] - bbox["xmin"]) * (bbox["ymax"] - bbox["ymin"])

  # Process based on area size
  message("Fetching POI data...")
  if (bbox_area > area_threshold) {
    message("Large area detected. Splitting into quadrants...")

    # Split into quadrants
    mid_x <- (bbox["xmax"] + bbox["xmin"]) / 2
    mid_y <- (bbox["ymax"] + bbox["ymin"]) / 2

    quadrants <- list(
      q1 = c(xmin = bbox["xmin"], ymin = mid_y, xmax = mid_x, ymax = bbox["ymax"]),
      q2 = c(xmin = mid_x, ymin = mid_y, xmax = bbox["xmax"], ymax = bbox["ymax"]),
      q3 = c(xmin = bbox["xmin"], ymin = bbox["ymin"], xmax = mid_x, ymax = mid_y),
      q4 = c(xmin = mid_x, ymin = bbox["ymin"], xmax = bbox["xmax"], ymax = mid_y)
    )

    # Process each quadrant
    results_list <- lapply(quadrants, function(quad_bbox) {
      process_bbox_quadrant(quad_bbox, osm_key, osm_value)
    })


    all_cols <- unique(unlist(lapply(results_list, names)))

    # Ensure all data frames have the same columns
    results_list <- lapply(results_list, function(df) {
      missing_cols <- setdiff(all_cols, names(df))
      if (length(missing_cols) > 0) {
        for (col in missing_cols) {
          df[[col]] <- NA
        }
      }
      return(df[, all_cols])
    })

    poi_data <- do.call(rbind, results_list)

    # Remove any quadrant identifier columns
    quadrant_cols <- grep("^q[1-4]\\.", names(poi_data), value = TRUE)
    if (length(quadrant_cols) > 0) {
      poi_data <- poi_data[, !names(poi_data) %in% quadrant_cols]
    }

  } else {
    message("Processing area as single unit...")
    features <- get_osm_data(bbox, osm_key, osm_value, max_retries, timeout)

    if (is.null(features) || is.null(features$osm_points) || nrow(features$osm_points) == 0) {
      message("No POI data found in the specified area")
      return(NULL)
    }

    poi_data <- features$osm_points %>%
      filter(if_any(-c(osm_id, geometry), ~ !is.na(.x)))
  }

  if (is.null(poi_data) || nrow(poi_data) == 0) {
    message("No points of interest found in the specified area")
    return(NULL)
  }

  message(sprintf("Found %d points of interest", nrow(poi_data)))

  original_poi_data <- poi_data

  message("Converting POI points to raster...")

  poi_data$poi_count <- 1

  tryCatch({
    poi_raster <- point_sf_to_raster(
      point_sf = poi_data,
      crs = "EPSG:4326",
      resolution = resolution,
      agg_fun = sum
    )

    name_set <- "poi_density"
    raster_objs <- list(poi_raster)
    names(raster_objs) <- name_set

    processed_result <- postdownload_processor(
      raster_objs = raster_objs,
      survey_dt = NULL,
      survey_fn = NULL,
      survey_lat = NULL,
      survey_lon = NULL,
      extract_fun = extract_fun,
      buffer_size = buffer_size,
      survey_crs = ifelse(is.null(survey_crs), 4326, survey_crs),
      name_set = name_set,
      shp_dt = original_sf_obj,
      shp_fn = NULL,
      grid_size = grid_size
    )

    message("Raster processing complete.")
  }, error = function(e) {
    warning(paste("Error in raster processing:", e$message))
    processed_result <- NULL
  })

  query_dt <- st_join(original_poi_data, sf_obj, left = FALSE)

  if (nrow(query_dt) == 0) {
    message("No points of interest found in the specified area")
    return(NULL)
  } else {
    message(sprintf("Retained %d points of interest after spatial join", nrow(query_dt)))
  }

  cols_to_remove <- c("quadrant", "id", "poi_count")
  for (col in cols_to_remove) {
    if (col %in% names(query_dt)) {
      query_dt[[col]] <- NULL
    }
  }

  cols_to_keep <- names(query_dt)[!grepl("^q[1-4]\\.", names(query_dt))]
  query_dt <- query_dt[, cols_to_keep]

  message("OpenStreetMap data download complete!")
  return(query_dt)
}

#' Download high resolution electrification access data from HREA
#'
#' @param start_date An object of class date, must be specified like "yyyy-mm-dd"
#' @param end_date An object of class date, must be specified like "yyyy-mm-dd"
#' @param shp_dt An object of class 'sf', 'data.frame' which contains polygons or multipolygons
#' @param shp_fn A character, file path for the shapefile (.shp) to be read (for STATA users only)
#' @param grid_size A numeric, the grid size to be used in meters
#' @param survey_dt An object of class "sf", "data.frame", a geocoded household survey i.e. a household survey with latitude and longitude values.
#' @param survey_fn A character, file path for geocoded survey (.dta format) (for STATA users only & if use_survey is TRUE)
#' @param survey_lat A character, latitude variable from survey (for STATA users only & if use_survey is TRUE)
#' @param survey_lon A character, longitude variable from survey (for STATA users only & if use survey is TRUE)
#' @param extract_fun A character, a function to be applied in extraction of raster into the shapefile.
#' Default is mean. Other options are "sum", "min", "max", "sd", "skew" and "rms".
#' @param survey_crs A numeric, the default is 4326
#' @param buffer_size A numeric, the size of the buffer for `survey_dt` or `survey_fn` in meters.
#'
#' @details This function downloads and processes the following electrification access indicators, lightscore,
#' light-composite, nightime proportion and estimated brightness.
#' Details for the dataset can be found here: https://hrea.isr.umich.edu/.
#' The data is extracted into a shapefile provided by user. An added service for tesselating/gridding
#' the shapefile is also provided for users that need this data further analytics that require
#' equal area zonal statistics. Shapefile estimates at the grid or native polygon level is a
#' permitted final output. However, a geocoded survey with population estimates are the end goal
#' if the user also chooses. The function will merge shapefile polygons (either gridded or
#' native polygons) with the location of the survey units i.e. population estimates for the
#' locations of the units within the survey will be returned. The function is also set up for
#' stata users and allows the user to pass file paths for the household survey `survey_fn`
#' (with the lat and long variable names `survey_lon` and `survey_lat`) as well. This is requires
#' a .dta file which is read in with `haven::read_dta()` package. Likewise, the user is permitted
#' to pass a filepath for the location of the shapefile `shp_fn` which is read in with the
#' `sf::read_sf()` function.
#'
<<<<<<< HEAD
#' @importFrom rstac stac items_sign
#' @importFrom terra rast crs project ext
#' @importFrom sf st_bbox st_transform st_as_sf st_geometry
#' @importFrom httr GET write_disk
#' @importFrom lubridate year
=======
>>>>>>> c6c50d16
#'
#' @examples
#' \dontrun{
#' \donttest{
#'
#'
#' df = geolink_electaccess(shp_dt = shp_dt[shp_dt$ADM1_EN == "Abia",],
#'   start_date = "2018-12-31", end_date = "2019-12-31")
#'
#' elect_shp_fn = geolink_electaccess(shp_fn = "tests/testthat/testdata/shp_dt.shp",
#' start_date = "2018-12-31",
#' end_date = "2019-12-31")
#'
#' elect_survey <- geolink_electaccess(
#'  start_date = "2019-01-01",
#'  end_date = "2019-12-31",
#'  survey_dt = hhgeo_dt[hhgeo_dt$ADM1_EN == "Abia",],
#'  buffer_size = 1000)
#'
#' elect_survey_fn <- geolink_electaccess(start_date = "2019-01-01",
#'                                       end_date = "2019-12-31",
#'                                       survey_fn = "tests/testthat/testdata/xy_hhgeo_dt.dta",
#'                                       survey_lon = "x",
#'                                       survey_lat = "y",
#'                                       buffer_size = 1000)
#' }}
#'
#' @export
#' @import rstac
#' @importFrom rstac stac items_sign
#' @importFrom terra rast crs project ext
#' @importFrom sf st_bbox st_transform st_as_sf st_geometry
#' @importFrom httr GET write_disk
#' @importFrom lubridate year

geolink_electaccess <- function(
    start_date = NULL,
    end_date = NULL,
    shp_dt = NULL,
    shp_fn = NULL,
    grid_size = 1000,
    survey_dt = NULL,
    survey_fn = NULL,
    survey_lat = NULL,
    survey_lon = NULL,
    buffer_size = NULL,
    extract_fun = "mean",
    survey_crs = 4326
) {

  mosaic_and_crop = TRUE

  # Convert dates to proper format
  start_date <- as.Date(start_date)
  end_date <- as.Date(end_date)

  # Process input data and create sf_obj
  if (!is.null(shp_dt)) {
    sf_obj <- zonalstats_prepshp(shp_dt = shp_dt, grid_size = grid_size) %>%
      ensure_crs_4326()
  } else if (!is.null(shp_fn)) {
    sf_obj <- zonalstats_prepshp(shp_fn = shp_fn, grid_size = grid_size) %>%
      ensure_crs_4326()
  } else if (!is.null(survey_dt) || !is.null(survey_fn)) {
    # Handle survey data input
    if (!is.null(survey_fn)) {
      if (is.null(survey_lat) || is.null(survey_lon)) {
        stop("Both survey_lat and survey_lon must be provided when using survey_fn")
      }

      # Read the survey file
      tryCatch({
        if (grepl("\\.dta$", survey_fn)) {
          survey_dt <- haven::read_dta(survey_fn)
        } else if (grepl("\\.csv$", survey_fn)) {
          survey_dt <- read.csv(survey_fn)
        } else {
          stop("Unsupported file format. Please provide .dta or .csv file")
        }
      }, error = function(e) {
        stop(sprintf("Error reading survey file: %s", e$message))
      })

      # Convert to sf object with specified projection
      survey_dt <- st_as_sf(survey_dt,
                            coords = c(survey_lon, survey_lat),
                            crs = survey_crs)
      # Transform to EPSG:4326 if needed
      if (st_crs(survey_dt)$epsg != 4326) {
        survey_dt <- st_transform(survey_dt, 4326)
      }
    } else if (!is.null(survey_dt)) {
      survey_dt <- ensure_crs_4326(survey_dt)
    }

    sf_obj <- zonalstats_prepsurvey(
      survey_dt = survey_dt,
      buffer_size = buffer_size,
      survey_crs = survey_crs
    ) %>% ensure_crs_4326()
  } else {
    stop("Please provide either a shapefile (shp_dt/shp_fn) or survey data (survey_dt/survey_fn)")
  }

  # Use sf_obj for STAC search
  stac_obj <- stac("https://planetarycomputer.microsoft.com/api/stac/v1", force_version = "1.0.0")
  bbox <- sf::st_bbox(sf_obj)
  print(paste("Searching with bbox:", paste(bbox, collapse=", ")))

  it_obj <- stac_obj %>%
    stac_search(
      collections = "hrea",
      bbox = bbox,
      datetime = paste(start_date, end_date, sep = "/")
    ) %>%
    get_request() %>%
    items_sign(sign_fn = sign_planetary_computer())

  print(paste("Found", length(it_obj$features), "features from STAC API"))
  if (length(it_obj$features) > 0) {
    print("First feature properties:")
    print(it_obj$features[[1]]$properties)
  }

  if (length(it_obj$features) == 0) {
    stop("No data found for the specified date range and location")
  }

  # Extract URLs for required assets
  required_assets <- c("lightscore", "light-composite", "night-proportion", "estimated-brightness")
  url_list <- lapply(it_obj$features, function(feature) {
    missing_assets <- required_assets[!required_assets %in% names(feature$assets)]
    if (length(missing_assets) > 0) {
      warning(sprintf("Missing assets: %s", paste(missing_assets, collapse = ", ")))
      return(NULL)
    }

    # Get year from the feature properties
    year <- as.integer(format(as.Date(feature$properties$datetime), "%Y"))

    list(
      lightscore = feature$assets$lightscore$href,
      light_composite = feature$assets$`light-composite`$href,
      night_proportion = feature$assets$`night-proportion`$href,
      estimated_brightness = feature$assets$`estimated-brightness`$href,
      year = year
    )
  })

  # Group URLs by year
  years <- unique(sapply(url_list, function(x) x$year))
  print(paste("Found data for years:", paste(years, collapse=", ")))

  # Create temporary directory for downloaded rasters
  temp_dir <- tempdir()
  dir.create(file.path(temp_dir, "rasters"), showWarnings = FALSE, recursive = TRUE)

  download_raster <- function(url, asset_name, year) {
    tryCatch({
      file_ext <- ".tif"
      temp_file <- file.path(temp_dir, "rasters", paste0(asset_name, "_", year, file_ext))

      result <- httr::GET(url,
                          httr::write_disk(temp_file, overwrite = TRUE),
                          httr::progress())

      if (httr::status_code(result) == 200) {
        return(list(
          path = temp_file,
          asset = asset_name,
          year = year
        ))
      } else {
        warning(sprintf("Failed to download %s for year %s: HTTP status code %d",
                        asset_name, year, httr::status_code(result)))
        return(NULL)
      }
    }, error = function(e) {
      warning(sprintf("Failed to download raster for %s, year %s: %s",
                      asset_name, year, e$message))
      return(NULL)
    })
  }

  # Download all rasters
  print("Downloading rasters...")
  downloaded_files <- list()

  for (i in seq_along(url_list)) {
    item <- url_list[[i]]
    year <- item$year

    # Download each asset
    for (asset_name in names(item)[names(item) != "year"]) {
      url <- item[[asset_name]]
      # Download the raster and add to list if successful
      result <- download_raster(url, asset_name, year)
      if (!is.null(result)) {
        downloaded_files <- c(downloaded_files, list(result))
      }
    }
  }

  if (length(downloaded_files) == 0) {
    stop("No rasters could be successfully downloaded")
  }

  print(paste("Successfully downloaded", length(downloaded_files), "raster files"))

  # Group downloaded files by year and asset type
  download_by_year_asset <- list()

  for (file_info in downloaded_files) {
    year <- file_info$year
    asset <- file_info$asset
    key <- paste(year, asset, sep="_")

    if (is.null(download_by_year_asset[[key]])) {
      download_by_year_asset[[key]] <- list()
    }

    download_by_year_asset[[key]] <- c(download_by_year_asset[[key]], file_info$path)
  }

  # Prepare file for shapefile to use in cropping
  if (mosaic_and_crop && !is.null(shp_dt)) {
    # Save the shapefile to a temporary location for use by the Python script
    temp_shp <- file.path(temp_dir, "shape.gpkg")
    sf::st_write(sf_obj, temp_shp, delete_layer = TRUE)
    print(paste("Saved shapefile to temporary location:", temp_shp))
  }

  # Mosaic and crop for each year/asset combination if requested
  raster_objs <- list()

  if (mosaic_and_crop) {
    print("Performing mosaicking and cropping...")

    # Get path to the python script in the package
    python_script <- system.file("python_scripts/mosaic_crop.py", package = "geolink")

    if (!file.exists(python_script)) {
      warning("Python script not found at ", python_script, ". Falling back to direct raster loading.")
      mosaic_and_crop <- FALSE
    } else {
      # Process each year/asset group with the external Python script
      for (key in names(download_by_year_asset)) {
        file_paths <- download_by_year_asset[[key]]
        parts <- strsplit(key, "_")[[1]]
        year <- parts[1]
        asset <- parts[2]

        print(paste("Processing", asset, "for year", year))

        # Output path for the mosaicked and cropped raster
        processed_path <- file.path(temp_dir, paste0("processed_", key, ".tif"))

        # Construct the Python command
        python_cmd <- paste(
          "python",
          shQuote(python_script),
          shQuote(temp_shp),
          shQuote(processed_path),
          paste(sapply(file_paths, shQuote), collapse = " ")
        )

        print(paste("Executing:", python_cmd))

        # Execute the Python script
        result <- system(python_cmd, intern = TRUE)

        # Check if the mosaicking and cropping was successful
        success_line <- grep("^SUCCESS:", result, value = TRUE)

        if (length(success_line) > 0) {
          # Extract the processed file path
          final_path <- sub("^SUCCESS:", "", success_line)
          print(paste("Successfully processed", asset, "for year", year))

          # Load the processed raster
          tryCatch({
            rast_obj <- terra::rast(final_path)
            if (!is.null(rast_obj)) {
              raster_objs[[length(raster_objs) + 1]] <- rast_obj
              # Store name with year and asset for later identification
              names(raster_objs)[length(raster_objs)] <- paste0(asset, "_", year)
            }
          }, error = function(e) {
            warning(sprintf("Failed to load processed raster for %s, year %s: %s",
                            asset, year, e$message))
          })
        } else {
          warning(paste("Failed to process", asset, "for year", year))
          print(result)  # Print the full output for debugging
        }
      }
    }
  }

  # If mosaicking and cropping was disabled or failed, load the individual rasters
  if (!mosaic_and_crop || length(raster_objs) == 0) {
    print("Loading individual rasters...")

    for (file_info in downloaded_files) {
      tryCatch({
        rast_obj <- terra::rast(file_info$path)
        if (!is.null(rast_obj)) {
          raster_objs[[length(raster_objs) + 1]] <- rast_obj
          # Store name with year and asset for later identification
          names(raster_objs)[length(raster_objs)] <- paste0(file_info$asset, "_", file_info$year)
        }
      }, error = function(e) {
        warning(sprintf("Failed to load raster for %s, year %s: %s",
                        file_info$asset, file_info$year, e$message))
      })
    }
  }

  if (length(raster_objs) == 0) {
    stop("No rasters could be successfully loaded")
  }

  # Use names from the raster objects
  name_set <- names(raster_objs)

  print("Electrification Access Raster Downloaded and Processed")
  print(sprintf("Processing %d rasters", length(raster_objs)))

  # Process downloaded rasters
  dt <- postdownload_processor(
    shp_dt = sf_obj,
    raster_objs = raster_objs,
    shp_fn = shp_fn,
    grid_size = grid_size,
    survey_dt = survey_dt,
    survey_fn = survey_fn,
    survey_lat = survey_lat,
    survey_lon = survey_lon,
    extract_fun = extract_fun,
    buffer_size = buffer_size,
    survey_crs = survey_crs,
    name_set = name_set
  )

  print("Process Complete!!!")
  return(dt)
}


#' Download OpenCellID data
#'
#' @details This function processes downloaded OpenCellID data,
#' which provides information about cell towers and their coverage areas.
#' The return dataframe gives a count of cell towers within the shapefile area.
#' For the function to run, the user will need to set up an account on www.opencellid.com and download the
#' required csv.gz file for the country for which they wish to run the analysis. The file location of this
#' dataset (csv.gz file) should then be passed into the cell_tower_file parameter. Please see example usage below/
#'
#' @param cell_tower_file A csv.gz file path downloaded from OpencellID.
#' @param shp_dt An object of class 'sf', 'data.frame' which contains polygons or multipolygons
#' @param shp_fn A character, file path for the shapefile (.shp) to be read (for STATA users only)
#' @param survey_dt An object of class "sf", "data.frame", a geocoded household survey i.e. a household survey with latitude and longitude values.
#' @param survey_fn A character, file path for geocoded survey (.dta format) (for STATA users only & if use_survey is TRUE)
#' @param survey_lat A character, latitude variable from survey (for STATA users only & if use_survey is TRUE)
#' @param survey_lon A character, longitude variable from survey (for STATA users only & if use survey is TRUE)
#' @param survey_crs A numeric, the default is 4326
#' @param buffer_size A numeric, the size of the buffer for `survey_dt` or `survey_fn` in meters.
#'
#' @return A processed data frame or object based on the input parameters and downloaded data.
#'
#'
#' @examples
#'
#' \dontrun{
#' \donttest{
#'
#' # Example usage
#' opencellid_shp <- geolink_opencellid(cell_tower_file = "C:/username/Downloads/621.csv.gz",
#'                                      shp_dt = shp_dt[shp_dt$ADM1_EN == "Abia",])
#'
#'
#' opencellid_shp_fn <- geolink_opencellid(cell_tower_file = "C:/username/Downloads/621.csv.gz",
#'                                         shp_fn = "tests/testthat/testdata/shp_dt.shp")
#'
#'
#' opencellid_survey <- geolink_opencellid(cell_tower_file = "C:/username/Downloads/621.csv.gz",
#'                                         buffer_size = 2000,
#'                                         survey_dt = hhgeo_dt[hhgeo_dt$ADM1_EN == "Abia",])
#'
#'
#' opencellid_survey_fn <- geolink_opencellid(cell_tower_file = "C:/username/Downloads/621.csv.gz",
#'                                            buffer_size = 1000,
#'                                            survey_fn = "tests/testthat/testdata/xy_hhgeo_dt.dta",
#'                                            survey_lon = "x",
#'                                            survey_lat = "y")
#' }}
#'
#' @export
#' @importFrom terra rast
#' @importFrom httr GET timeout
#' @importFrom sf st_as_sf st_transform st_bbox st_intersects st_as_sfc
#' @importFrom data.table as.data.table
#' @importFrom memoise memoise
#' @importFrom haven read_dta

geolink_opencellid <- function(cell_tower_file,
                               shp_dt = NULL,
                               shp_fn = NULL,
                               survey_dt = NULL,
                               survey_fn = NULL,
                               survey_lat = NULL,
                               survey_lon = NULL,
                               buffer_size = NULL,
                               survey_crs = 4326,
                               extract_fun = "mean",
                               grid_size = 1000) {

  resolution = 1000
  name_set = "cell_towers"

  # Define read_opencellid_data function if not already defined
  read_opencellid_data <- function(file_path) {
    # For gzipped CSV files
    if (grepl("\\.gz$", file_path)) {
      message("Reading gzipped file...")
      data <- data.table::fread(file_path)
    } else {
      data <- data.table::fread(file_path)
    }

    # Check if required columns exist
    if (!all(c("lat", "lon") %in% colnames(data))) {
      # Try to identify lat/lon columns if they exist
      if (ncol(data) >= 8) {
        # Assuming columns 7 and 8 are lon and lat as mentioned
        names(data)[7] <- "lon"
        names(data)[8] <- "lat"
        message("Renamed columns 7 and 8 to 'lon' and 'lat'")
      } else {
        stop("Cell tower data must contain 'lat' and 'lon' columns")
      }
    }

    return(data)
  }

  read_opencellid_data_cached <- memoise::memoise(read_opencellid_data)

  if (!is.null(survey_dt)) {
    if (!inherits(survey_dt, "sf")) {
      if ("geometry" %in% names(survey_dt)) {
        sf_obj <- sf::st_as_sf(survey_dt)
      } else if (!is.null(survey_lat) && !is.null(survey_lon)) {
        if (!(survey_lat %in% names(survey_dt)) || !(survey_lon %in% names(survey_dt))) {
          stop(sprintf("Coordinate columns '%s' and '%s' not found in survey data",
                       survey_lat, survey_lon))
        }

        sf_obj <- sf::st_as_sf(survey_dt,
                               coords = c(survey_lon, survey_lat),
                               crs = survey_crs,
                               agr = "constant")
      } else {
        stop("Survey data must either have a geometry column or survey_lat/survey_lon must be provided")
      }
      original_data <- data.table::as.data.table(sf::st_drop_geometry(survey_dt))
    } else {
      sf_obj <- survey_dt
      original_data <- data.table::as.data.table(sf::st_drop_geometry(survey_dt))
    }
  } else if (!is.null(survey_fn)) {
    if (is.null(survey_lat) || is.null(survey_lon)) {
      stop("Both survey_lat and survey_lon column names must be provided when using survey_fn")
    }

    original_data <- read_survey_data(survey_fn)

    if (!(survey_lat %in% names(original_data)) || !(survey_lon %in% names(original_data))) {
      stop(sprintf("Coordinate columns '%s' and '%s' not found in survey file",
                   survey_lat, survey_lon))
    }

    sf_obj <- sf::st_as_sf(original_data,
                           coords = c(survey_lon, survey_lat),
                           crs = survey_crs,
                           agr = "constant")
  } else if (!is.null(shp_dt)) {
    if (!inherits(shp_dt, "sf")) {
      stop("Input shp_dt must be an sf object")
    }
    sf_obj <- shp_dt
    original_data <- data.table::as.data.table(sf::st_drop_geometry(shp_dt))
  } else if (!is.null(shp_fn)) {
    sf_obj <- sf::st_read(shp_fn, quiet = TRUE)
    original_data <- data.table::as.data.table(sf::st_drop_geometry(sf_obj))
  } else {
    stop("Please provide either shapefile data or survey data with coordinate columns")
  }

  # Keep a copy of original geometry without any transformation
  original_sf_obj <- sf_obj

  # Use 3857 for buffering (metric) then convert to 4326 (degrees)
  if (!is.null(buffer_size)) {
    message(sprintf("Creating buffer of %s meters around points...", buffer_size))
    sf_obj <- sf::st_transform(sf_obj, 3857) %>%
      sf::st_buffer(buffer_size) %>%
      sf::st_transform(4326)
  }

  if (sf::st_crs(sf_obj)$epsg != 4326) {
    sf_obj <- sf::st_transform(sf_obj, 4326)
  }

  message("Reading cell tower data...")
  cell_towers <- read_opencellid_data_cached(cell_tower_file)
  message(sprintf("Read %d cell towers", nrow(cell_towers)))

  cell_towers_sf <- sf::st_as_sf(cell_towers,
                                 coords = c("lon", "lat"),
                                 crs = 4326,
                                 agr = "constant")

  # Create spatial index for efficiency
  cell_towers_sf <- sf::st_sf(cell_towers_sf)

  bbox <- sf::st_bbox(sf_obj)

  message("Filtering cell towers within bounding box...")
  cell_towers_filtered <- cell_towers_sf[sf::st_intersects(
    cell_towers_sf,
    sf::st_as_sfc(bbox),
    sparse = FALSE
  )[,1], ]

  if (nrow(cell_towers_filtered) == 0) {
    warning("No cell towers found in the area enclosed by the bounding box.")
    num_towers <- rep(0, nrow(original_sf_obj))
  } else {
    message(sprintf("Found %d cell towers within bounding box", nrow(cell_towers_filtered)))

    # HERE'S THE KEY CHANGE: We're using sf_obj (buffered) instead of original_sf_obj
    message("Counting cell towers within buffered areas...")
    num_towers <- lengths(sf::st_intersects(sf_obj, cell_towers_filtered, sparse = TRUE))

    message(sprintf("Total towers found in all buffers: %d", sum(num_towers)))
  }

  original_data[[name_set]] <- num_towers

  return(original_data)
}


#' Download and Merge Annual Land Use Land Cover data into geocoded surveys
#'
#' Download Land Use Land Cover data from the LULC dataset at annual intervals for a specified period.
#' The data is downloaded in raster format and combined with shapefile and/or survey data provided
#' by the user. Source data: https://planetarycomputer.microsoft.com/dataset/io-lulc-annual-v02
#'
#' @param start_date An object of class date, must be specified like "yyyy-mm-dd"
#' @param end_date An object of class date, must be specified like "yyyy-mm-dd"
#' @param shp_dt An object of class 'sf', 'data.frame' which contains polygons or multipolygons
#' @param shp_fn Character string. Path to a shapefile if shp_dt is not provided directly
#' @param survey_dt An object of class "sf", "data.frame", a geocoded household survey
#' @param survey_fn Character string. Path to survey data file (.dta or .csv)
#' @param survey_lat Character string. Column name for latitude in survey data
#' @param survey_lon Character string. Column name for longitude in survey data
#' @param buffer_size Numeric. Buffer size (in meters) to apply around survey points
#' @param survey_crs Numeric. CRS code for survey coordinates (default: 4326)
#' @param grid_size Numeric. Size of grid cells for tessellation (in meters)
#' @param use_resampling Logical. Whether to resample rasters to a common resolution (default: TRUE)
#' @param target_resolution Numeric. Target resolution for resampling in meters (default: 1000)
#'
#' @return An sf object with land cover classifications by year
#'
#' @examples
#' \dontrun{
#' \donttest{
#' # Loading the survey data and shapefile
#' data("hhgeo_dt")
#' data("shp_dt")
#'
#' # Pull annual land use land cover for Abia region
#'
#'  landcover_shp <- geolink_landcover(
#'  start_date = "2019-01-01",
#'  end_date = "2019-12-31",
#'  shp_dt = shp_dt[shp_dt$ADM1_EN == "Abia",],
#'  use_resampling = TRUE,
#'  target_resolution = 1000
#'  )
#'
#'
#'  landcover_survey <- geolink_landcover(
#'  start_date = "2020-01-01",
#'  end_date = "2020-12-31",
#'  survey_dt = hhgeo_dt[hhgeo_dt$ADM1_EN == "Abia",],
#'  buffer_size = 1000,
#'  use_resampling = TRUE,
#'  target_resolution = 1000)
#'
#'
#' }
#'}
#' @export
#' @import sf rstac terra
#' @importFrom haven read_dta
#' @importFrom httr GET write_disk config timeout status_code
#' @importFrom exactextractr exact_extract
#' @importFrom reticulate use_condaenv use_python py_run_string source_python
#'
#'


geolink_landcover <- function(start_date,
                              end_date,
                              shp_dt = NULL,
                              shp_fn = NULL,
                              survey_dt = NULL,
                              survey_fn = NULL,
                              survey_lat = NULL,
                              survey_lon = NULL,
                              buffer_size = NULL,
                              survey_crs = 4326,
                              grid_size = NULL,
                              use_resampling = TRUE,
                              target_resolution = 1000) {

  # Convert dates
  start_date <- as.Date(start_date)
  end_date <- as.Date(end_date)

  # SECTION 1: PROCESS INPUT DATA ---------------------------------------------

  # Handle survey data if provided
  if (!is.null(survey_dt)) {
    survey_dt <- ensure_crs_4326(survey_dt)
  } else if (!is.null(survey_fn)) {
    if (is.null(survey_lat) || is.null(survey_lon)) {
      stop("Both survey_lat and survey_lon must be provided when using survey_fn")
    }

    # Read survey file
    survey_dt <- try({
      if (grepl("\\.dta$", survey_fn)) {
        haven::read_dta(survey_fn)
      } else if (grepl("\\.csv$", survey_fn)) {
        read.csv(survey_fn)
      } else {
        stop("Unsupported file format. Please provide .dta or .csv file")
      }
    }, silent = TRUE)

    if (inherits(survey_dt, "try-error")) {
      stop("Error reading survey file")
    }

    # Convert to sf object
    survey_dt <- st_as_sf(survey_dt,
                          coords = c(survey_lon, survey_lat),
                          crs = survey_crs)

    # Transform to EPSG:4326 if needed
    if (st_crs(survey_dt)$epsg != 4326) {
      survey_dt <- st_transform(survey_dt, 4326)
    }
  }

  # Create spatial object from inputs
  if (!is.null(shp_dt)) {
    sf_obj <- zonalstats_prepshp(shp_dt = shp_dt, grid_size = grid_size) %>%
      ensure_crs_4326()
  } else if (!is.null(shp_fn)) {
    sf_obj <- zonalstats_prepshp(shp_fn = shp_fn, grid_size = grid_size) %>%
      ensure_crs_4326()
  } else if (!is.null(survey_dt) || !is.null(survey_fn)) {
    sf_obj <- zonalstats_prepsurvey(
      survey_dt = survey_dt,
      survey_fn = survey_fn,
      survey_lat = survey_lat,
      survey_lon = survey_lon,
      buffer_size = buffer_size,
      survey_crs = survey_crs) %>%
      ensure_crs_4326()
  } else {
    stop("Please provide either a shapefile (shp_dt/shp_fn) or survey data (survey_dt/survey_fn)")
  }

  # Fix invalid geometries
  sf_obj <- sf::st_make_valid(sf_obj)

  # SECTION 2: CONFIGURE PYTHON ENVIRONMENT ----------------------------------

  # Clear existing Python config
  Sys.unsetenv("RETICULATE_PYTHON")

  # Set up Python environment
  geo_env_name <- get("pkg_env", envir = asNamespace("GeoLink"))$conda_env_name

  # Try to use conda environment
  env_setup_success <- try({
    reticulate::use_condaenv(geo_env_name, required = TRUE)
    TRUE
  }, silent = TRUE)

  # If conda fails, try direct Python path
  if (inherits(env_setup_success, "try-error")) {
    python_path <- get("pkg_env", envir = asNamespace("GeoLink"))$python_path
    if (!is.null(python_path) && file.exists(python_path)) {
      reticulate::use_python(python_path, required = TRUE)
    } else {
      stop("Failed to configure Python environment")
    }
  }

  # Configure SSL certificates
  try({
    reticulate::py_run_string("
    import certifi
    import os
    os.environ['SSL_CERT_FILE'] = certifi.where()
    ")
  }, silent = TRUE)

  # Load Python utilities
  python_utils_path <- system.file("python_scripts", "raster_utils.py", package = "GeoLink")
  if (!file.exists(python_utils_path)) {
    stop("Python utilities not found. Check package installation.")
  }
  reticulate::source_python(python_utils_path)

  # SECTION 3: STAC SEARCH FOR LANDCOVER DATA --------------------------------

  # Define feature filter function
  filter_features <- function(feature, start_date, end_date) {
    # Get feature date and check if it's in the time range
    feature_date <- as.Date(feature$properties$start_datetime)
    feature_year <- format(feature_date, "%Y")
    start_year <- format(as.Date(start_date), "%Y")
    end_year <- format(as.Date(end_date), "%Y")

    return(feature_year >= start_year && feature_year <= end_year)
  }

  # Perform STAC search
  stac_result <- try({
    # Connect to Planetary Computer STAC API
    s_obj <- stac("https://planetarycomputer.microsoft.com/api/stac/v1")

    # Get bounding box with buffer
    bbox <- sf::st_bbox(sf_obj)
    buffered_bbox <- c(
      bbox["xmin"] - 0.1,
      bbox["ymin"] - 0.1,
      bbox["xmax"] + 0.1,
      bbox["ymax"] + 0.1
    )

    # Search for land cover data
    it_obj <- s_obj %>%
      stac_search(
        collections = "io-lulc-annual-v02",
        bbox = buffered_bbox,
        datetime = paste(start_date, end_date, sep = "/")
      ) %>%
      get_request() %>%
      items_sign(sign_fn = sign_planetary_computer())

    # Filter features by date
    it_obj$features <- it_obj$features[sapply(it_obj$features, function(feature) {
      filter_features(feature, start_date, end_date)
    })]

    it_obj
  }, silent = TRUE)

  # Handle failed STAC search
  if (inherits(stac_result, "try-error") || length(stac_result$features) == 0) {
    warning("No features found. Returning empty dataset.")
    return(create_empty_result(sf_obj, start_date))
  }

  # SECTION 4: DOWNLOAD AND PROCESS RASTERS ---------------------------------

  temp_dir <- tempdir()
  raster_year_map <- list()

  # Define land cover classes
  land_cover_classes <- list(
    list(values = 0, summary = "No Data"),
    list(values = 1, summary = "Water"),
    list(values = 2, summary = "Trees"),
    list(values = 4, summary = "Flooded vegetation"),
    list(values = 5, summary = "Crops"),
    list(values = 7, summary = "Built area"),
    list(values = 8, summary = "Bare ground"),
    list(values = 9, summary = "Snow/ice"),
    list(values = 10, summary = "Clouds"),
    list(values = 11, summary = "Rangeland")
  )


  # Download rasters
  for (i in seq_along(stac_result$features)) {
    feature <- stac_result$features[[i]]

    if (is.null(feature$assets$data$href)) {
      print(paste("Feature", i, "has no data URL"))
      next
    }

    year <- format(as.Date(feature$properties$start_datetime), "%Y")
    url <- feature$assets$data$href
    raster_path <- file.path(temp_dir, paste0(year, "_", i, "_raster.tif"))

    print(paste("Downloading raster for year", year))

    # Try to download the file
    download_success <- try({
      response <- httr::GET(
        url,
        httr::write_disk(raster_path, overwrite = TRUE),
        httr::config(ssl_verifypeer = FALSE),
        httr::timeout(300)
      )

      httr::status_code(response) == 200
    }, silent = TRUE)

    if (!inherits(download_success, "try-error") && download_success) {
      file_size <- file.info(raster_path)$size

      if (file_size > 0) {
        if (!year %in% names(raster_year_map)) {
          raster_year_map[[year]] <- list()
        }
        raster_year_map[[year]] <- append(raster_year_map[[year]], raster_path)
      }
    }
  }

  # Check if any rasters were downloaded
  if (length(raster_year_map) == 0) {
    warning("No raster data could be downloaded. Returning empty dataset.")
    return(create_empty_result(sf_obj, start_date))
  }

  # SECTION 5: PROCESS RASTERS AND EXTRACT DATA -----------------------------

  # Process each year's rasters
  results_list <- list()

  for (year in names(raster_year_map)) {
    message("Processing rasters for year:", year)

    raster_paths <- as.character(raster_year_map[[year]])

    # Check file existence
    if (!all(file.exists(raster_paths))) {
      warning(paste("Some raster files for year", year, "do not exist. Skipping."))
      next
    }

    # Apply resampling if requested
    if (use_resampling) {
      processed_paths <- try({
        resample_rasters(
          input_files = raster_paths,
          output_folder = file.path(temp_dir, "resampled", year),
          target_resolution = target_resolution
        )
      }, silent = TRUE)

      if (!inherits(processed_paths, "try-error") && length(processed_paths) > 0) {
        raster_paths <- processed_paths
      }
    }

    # Mosaic rasters if needed
    if (length(raster_paths) > 1) {
      mosaic_path <- try({
        mosaic_rasters(input_files = raster_paths)
      }, silent = TRUE)

      if (!inherits(mosaic_path, "try-error")) {
        raster_path <- mosaic_path
      } else {
        raster_path <- raster_paths[1]
      }
    } else {
      raster_path <- raster_paths[1]
    }

    # Load the raster
    raster <- try({
      terra::rast(raster_path)
    }, silent = TRUE)

    if (inherits(raster, "try-error")) {
      warning(paste("Failed to load raster for year", year))
      next
    }

    # Ensure CRS is set correctly
    if (is.na(terra::crs(raster))) {
      terra::crs(raster) <- "EPSG:4326"
    }

    # Extract class values and names
    class_values <- unlist(lapply(land_cover_classes, function(x) x$values))
    class_names <- tolower(gsub(" ", "_", unlist(lapply(land_cover_classes, function(x) x$summary))))
    all_column_names <- c(class_names, "no_data")

    # Extract land cover proportions
    message(paste("Extracting land cover proportions for year:", year))

    # Create results dataframe
    year_results <- sf::st_drop_geometry(sf_obj)

    # Initialize all land cover columns to 0
    for (col in all_column_names) {
      year_results[[col]] <- 0
    }

    # Extract values using exactextractr
    extracted_values <- try({
      exactextractr::exact_extract(raster, sf::st_make_valid(sf_obj),
                                   coverage_area = TRUE)
    }, silent = TRUE)

    if (!inherits(extracted_values, "try-error")) {
      # Process extracted values
      for (i in seq_along(extracted_values)) {
        ev <- extracted_values[[i]]

        if (is.null(ev) || nrow(ev) == 0) {
          next
        }

        # Calculate total area
        total_area <- sum(ev$coverage_area, na.rm = TRUE)

        if (total_area <= 0) {
          next
        }

        # Calculate proportion for each class
        for (class_idx in seq_along(class_values)) {
          class_val <- class_values[class_idx]
          class_name <- class_names[class_idx]

          class_rows <- ev$value == class_val

          if (any(class_rows, na.rm = TRUE)) {
            class_area <- sum(ev$coverage_area[class_rows], na.rm = TRUE)
            year_results[i, class_name] <- round((class_area / total_area) * 100, 2)
          }
        }

        # Calculate no_data percentage
        na_rows <- is.na(ev$value)
        if (any(na_rows)) {
          na_area <- sum(ev$coverage_area[na_rows], na.rm = TRUE)
          year_results[i, "no_data"] <- round((na_area / total_area) * 100, 2)
        }
      }
    }

    year_results$year <- year
    results_list[[year]] <- year_results
  }

  # SECTION 6: COMBINE RESULTS AND RETURN ------------------------------------

  # Combine all years of results
  if (length(results_list) == 0) {
    warning("No results generated. Returning empty dataset.")
    return(create_empty_result(sf_obj, start_date))
  }

  # Combine results and add geometries
  result_df <- do.call(rbind, results_list)
  final_result <- sf::st_sf(result_df, geometry = sf::st_geometry(sf_obj)[rep(1:nrow(sf_obj), length(results_list))])

  return(final_result)
}

# Helper function to create empty result
create_empty_result <- function(sf_obj, start_date) {
  empty_result <- sf::st_drop_geometry(sf_obj)

  land_cover_classes <- c("No Data", "Water", "Trees", "Flooded vegetation", "Crops",
                          "Built area", "Bare ground", "Snow/ice", "Clouds", "Rangeland")


  for (col in land_cover_classes) {
    empty_result[[col]] <- NA
  }

  empty_result$year <- format(start_date, "%Y")
  return(sf::st_sf(empty_result, geometry = sf::st_geometry(sf_obj)))
}<|MERGE_RESOLUTION|>--- conflicted
+++ resolved
@@ -248,10 +248,7 @@
 #' }}
 #
 #' @export
-<<<<<<< HEAD
-=======
 #' @import rstac
->>>>>>> c6c50d16
 #' @importFrom rstac stac items_sign
 #' @importFrom reticulate py_eval source_python
 #' @importFrom terra rast crs project ext
@@ -335,9 +332,9 @@
 
   print("Process Complete!!!")
 
-  unlink(paste0(tempdir(), "/file*"))
-
   return(dt)
+
+  unlink(tempdir(), recursive = TRUE)
 }
 
 
@@ -964,14 +961,6 @@
 #'
 #' @return A processed data frame based on the input parameters and downloaded data.
 #'
-<<<<<<< HEAD
-#' @importFrom httr GET http_type write_disk
-#' @importFrom rstac stac items_sign
-#' @importFrom terra rast crs project ext nlyr time tapp
-#' @importFrom sf st_bbox st_transform st_as_sf
-#' @importFrom progress progress_bar
-=======
->>>>>>> c6c50d16
 #'
 #' @examples
 #'
@@ -1603,7 +1592,6 @@
 #' @importFrom sf st_bbox st_transform st_as_sf st_join st_geometry
 
 # Main function
-
 geolink_get_poi <- function(osm_key,
                             osm_value = NULL,
                             shp_dt = NULL,
@@ -1614,14 +1602,13 @@
                             survey_lon = NULL,
                             buffer_size = NULL,
                             survey_crs = NULL,
-                            grid_size = NULL,
-                            extract_fun = "mean") {
-
-  resolution = 1000
+                            grid_size = NULL) {
+
   max_retries = 3
   timeout = 300
   area_threshold = 1
 
+  # Validate OSM key-value pairs
   if (!osm_key %in% available_features()) {
     stop(sprintf("'%s' is not a valid OSM key", osm_key))
   }
@@ -1632,15 +1619,19 @@
     }
   }
 
+  # Set CRS to 4326 if data is provided as survey_dt
   if (!is.null(survey_dt)) {
     survey_dt <- ensure_crs_4326(survey_dt)
   }
 
+
+  # Handle survey file input and projection
   if (!is.null(survey_fn)) {
     if (is.null(survey_lat) || is.null(survey_lon)) {
       stop("Both survey_lat and survey_lon must be provided when using survey_fn")
     }
 
+    # Read the survey file
     tryCatch({
       if (grepl("\\.dta$", survey_fn)) {
         survey_dt <- haven::read_dta(survey_fn)
@@ -1651,15 +1642,18 @@
       stop(sprintf("Error reading survey file: %s", e$message))
     })
 
+    # Convert to sf object with specified projection
     survey_dt <- st_as_sf(survey_dt,
                           coords = c(survey_lon, survey_lat),
                           crs = survey_crs)
 
+    # Transform to EPSG:4326 if needed
     if (st_crs(survey_dt)$epsg != 4326) {
       survey_dt <- st_transform(survey_dt, 4326)
     }
   }
 
+  # Process input data using helper functions
   if (!is.null(shp_dt)) {
     sf_obj <- zonalstats_prepshp(shp_dt = shp_dt, grid_size = grid_size) %>%
       ensure_crs_4326()
@@ -1679,9 +1673,7 @@
     stop("Please provide either a shapefile (shp_dt/shp_fn) or survey data (survey_dt/survey_fn)")
   }
 
-  # Keep original sf object
-  original_sf_obj <- sf_obj
-
+  # Validate input data
   if (nrow(sf_obj) == 0) {
     stop("Input data is empty after filtering")
   }
@@ -1694,11 +1686,11 @@
   options(warn = -1)
   on.exit(options(warn = oldw))
 
+  # Get bounding box
   bbox <- st_bbox(sf_obj)
   bbox_area <- (bbox["xmax"] - bbox["xmin"]) * (bbox["ymax"] - bbox["ymin"])
 
   # Process based on area size
-  message("Fetching POI data...")
   if (bbox_area > area_threshold) {
     message("Large area detected. Splitting into quadrants...")
 
@@ -1718,7 +1710,15 @@
       process_bbox_quadrant(quad_bbox, osm_key, osm_value)
     })
 
-
+    # Remove NULL results
+    results_list <- results_list[!sapply(results_list, is.null)]
+
+    if (length(results_list) == 0) {
+      message("No results found in any quadrant")
+      return(NULL)
+    }
+
+    # Get union of all column names
     all_cols <- unique(unlist(lapply(results_list, names)))
 
     # Ensure all data frames have the same columns
@@ -1732,95 +1732,36 @@
       return(df[, all_cols])
     })
 
-    poi_data <- do.call(rbind, results_list)
-
-    # Remove any quadrant identifier columns
-    quadrant_cols <- grep("^q[1-4]\\.", names(poi_data), value = TRUE)
-    if (length(quadrant_cols) > 0) {
-      poi_data <- poi_data[, !names(poi_data) %in% quadrant_cols]
-    }
+    # Combine results
+    results <- do.call(rbind, results_list)
 
   } else {
     message("Processing area as single unit...")
     features <- get_osm_data(bbox, osm_key, osm_value, max_retries, timeout)
-
-    if (is.null(features) || is.null(features$osm_points) || nrow(features$osm_points) == 0) {
-      message("No POI data found in the specified area")
-      return(NULL)
-    }
-
-    poi_data <- features$osm_points %>%
+    results <- features$osm_points %>%
       filter(if_any(-c(osm_id, geometry), ~ !is.na(.x)))
   }
 
-  if (is.null(poi_data) || nrow(poi_data) == 0) {
-    message("No points of interest found in the specified area")
+  # Check if results exist
+  if (is.null(results)) {
     return(NULL)
   }
 
-  message(sprintf("Found %d points of interest", nrow(poi_data)))
-
-  original_poi_data <- poi_data
-
-  message("Converting POI points to raster...")
-
-  poi_data$poi_count <- 1
-
-  tryCatch({
-    poi_raster <- point_sf_to_raster(
-      point_sf = poi_data,
-      crs = "EPSG:4326",
-      resolution = resolution,
-      agg_fun = sum
-    )
-
-    name_set <- "poi_density"
-    raster_objs <- list(poi_raster)
-    names(raster_objs) <- name_set
-
-    processed_result <- postdownload_processor(
-      raster_objs = raster_objs,
-      survey_dt = NULL,
-      survey_fn = NULL,
-      survey_lat = NULL,
-      survey_lon = NULL,
-      extract_fun = extract_fun,
-      buffer_size = buffer_size,
-      survey_crs = ifelse(is.null(survey_crs), 4326, survey_crs),
-      name_set = name_set,
-      shp_dt = original_sf_obj,
-      shp_fn = NULL,
-      grid_size = grid_size
-    )
-
-    message("Raster processing complete.")
-  }, error = function(e) {
-    warning(paste("Error in raster processing:", e$message))
-    processed_result <- NULL
-  })
-
-  query_dt <- st_join(original_poi_data, sf_obj, left = FALSE)
-
+  # Join results with input geometries
+  query_dt <- st_join(results, sf_obj, left = FALSE)
+
+  # Check results
   if (nrow(query_dt) == 0) {
     message("No points of interest found in the specified area")
-    return(NULL)
   } else {
-    message(sprintf("Retained %d points of interest after spatial join", nrow(query_dt)))
-  }
-
-  cols_to_remove <- c("quadrant", "id", "poi_count")
-  for (col in cols_to_remove) {
-    if (col %in% names(query_dt)) {
-      query_dt[[col]] <- NULL
-    }
-  }
-
-  cols_to_keep <- names(query_dt)[!grepl("^q[1-4]\\.", names(query_dt))]
-  query_dt <- query_dt[, cols_to_keep]
+    message(sprintf("Found %d points of interest", nrow(query_dt)))
+  }
 
   message("OpenStreetMap data download complete!")
+
   return(query_dt)
 }
+
 
 #' Download high resolution electrification access data from HREA
 #'
@@ -1854,14 +1795,6 @@
 #' to pass a filepath for the location of the shapefile `shp_fn` which is read in with the
 #' `sf::read_sf()` function.
 #'
-<<<<<<< HEAD
-#' @importFrom rstac stac items_sign
-#' @importFrom terra rast crs project ext
-#' @importFrom sf st_bbox st_transform st_as_sf st_geometry
-#' @importFrom httr GET write_disk
-#' @importFrom lubridate year
-=======
->>>>>>> c6c50d16
 #'
 #' @examples
 #' \dontrun{
