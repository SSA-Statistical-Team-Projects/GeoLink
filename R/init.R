#' @description
#' Internal function called when the GeoLink package is loaded.
#' Initializes package environment and displays startup message.
#'
#' @param libname Character string giving the library directory where the package
#'                defining the namespace was found.
#' @param pkgname Character string giving the name of the package.
#'
#' @details
#' This function creates a package-level environment to store configuration and
#' state information, including:
#' \itemize{
#'   \item conda_env_name: Name of the conda environment for this package
#'   \item python_initialized: Boolean flag indicating Python setup status
#'   \item os_type: Operating system type for platform-specific configurations
#'   \item python_path: Path to Python executable (set after initialization)
#' }
#'
#' @return NULL
#'
#' @keywords internal
.onLoad <- function(libname, pkgname) {
  pkg_env <- new.env(parent = emptyenv())

  pkg_env$conda_env_name <- "geolink_env"
  pkg_env$python_initialized <- FALSE
  pkg_env$os_type <- Sys.info()["sysname"]
  pkg_env$python_path <- NULL

  pkg_namespace <- asNamespace(pkgname)
  assign("pkg_env", pkg_env, envir = pkg_namespace)

  packageStartupMessage(
    "GeoLink loaded. Python environment will be initialized when needed.\n",
    "To manually initialize: geolink_setup_python()"
  )
}

#' Setup Python Environment for GeoLink
#'
#' @description
#' Configures and installs the Python environment required for GeoLink's
#' geospatial operations. This includes installing Miniconda (if needed),
#' creating a conda environment, and installing necessary Python packages.
#'
#' @param force Logical. If TRUE, forces reinstallation even if the environment
#'              already exists. Default is FALSE.
#' @param minimal Logical. If TRUE, installs only essential packages (Python and NumPy).
#'                If FALSE, installs full geospatial stack. Default is FALSE.
#' @param verbose Logical. If TRUE, displays detailed installation progress messages.
#'                Default is TRUE.
#'
#' @return Invisible TRUE if setup succeeds, stops with error if setup fails.
#'
#' @details
#' The function performs the following steps:
#' \enumerate{
#'   \item Checks if Python environment is already initialized
#'   \item Installs Miniconda if not present
#'   \item Creates a conda environment named "geolink_env"
#'   \item Installs Python packages based on the minimal parameter:
#'     \itemize{
#'       \item Minimal: Python 3.10, NumPy
#'       \item Full: Adds GDAL, Rasterio, PyProj, Fiona, Shapely (platform-specific)
#'     }
#'   \item Activates the environment for use with reticulate
#' }
#'
#' Platform-specific considerations:
#' \itemize{
#'   \item Windows: Installs a reduced set of packages due to compatibility
#'   \item Unix/Linux/macOS: Installs full geospatial stack
#' }
#'
#' @examples
#' \dontrun{
#' # Basic setup with full geospatial packages
#' geolink_setup_python()
#'
#' # Minimal setup for basic operations
#' geolink_setup_python(minimal = TRUE)
#'
#' # Force reinstallation
#' geolink_setup_python(force = TRUE)
#'
#' # Quiet installation
#' geolink_setup_python(verbose = FALSE)
#' }
#'
#' @export
#' @importFrom reticulate conda_binary install_miniconda conda_list
#' @importFrom reticulate conda_create conda_install use_condaenv conda_python
geolink_setup_python <- function(force = FALSE, minimal = FALSE, verbose = TRUE) {
  pkg_env <- get("pkg_env", envir = asNamespace("GeoLink"))

  if (pkg_env$python_initialized && !force) {
    if (verbose) {
      message("Python environment already initialized.")
      message("Use force = TRUE to reinstall.")
    }
    return(invisible(TRUE))
  }

  if (verbose) {
    message("Setting up Python environment for GeoLink...")
    message("This may take several minutes on first installation.")
  }

  conda_bin <- tryCatch(
    reticulate::conda_binary(),
    error = function(e) NULL
  )

  if (is.null(conda_bin) || !file.exists(conda_bin)) {
    if (verbose) {
      message("Conda not found. Installing Miniconda...")
      message("This is a one-time installation.")
    }

    tryCatch({
      reticulate::install_miniconda()
      conda_bin <- reticulate::conda_binary()
    }, error = function(e) {
      stop("Failed to install Miniconda: ", e$message)
    })

    if (!file.exists(conda_bin)) {
      stop("Miniconda installation failed. Please install manually.")
    }
  }

  envs <- tryCatch({
    reticulate::conda_list()
  }, error = function(e) {
    if (verbose) {
      message("Warning: Could not list conda environments: ", e$message)
    }
    NULL
  })

  env_exists <- FALSE
  if (!is.null(envs) && is.data.frame(envs) && "name" %in% names(envs)) {
    env_exists <- pkg_env$conda_env_name %in% envs$name
  }

  if (!env_exists || force) {
    if (env_exists && force && verbose) {
      message("Removing existing environment for fresh installation...")
    }

    if (verbose) {
      message("Creating conda environment: ", pkg_env$conda_env_name)
    }

    tryCatch({
      reticulate::conda_create(
        envname = pkg_env$conda_env_name,
        packages = c("python=3.10", "numpy"),
        conda = conda_bin
      )
    }, error = function(e) {
      stop("Failed to create conda environment: ", e$message)
    })

    if (!minimal) {
      if (verbose) {
        message("Installing geospatial packages...")
        message("This may take 5-10 minutes on first installation.")
      }

      # Platform-specific packages
      if (pkg_env$os_type == "Windows") {
        packages <- c("gdal>=3.6.0", "rasterio", "libtiff>=4.6.1")
        if (verbose) {
          message("Windows detected: Installing core geospatial packages")
        }
      } else {
        packages <- c("gdal>=3.6.0", "rasterio", "pyproj", "fiona", "shapely")
        if (verbose) {
          message("Unix-like system detected: Installing full geospatial stack")
        }
      }

<<<<<<< HEAD
      tryCatch({
        reticulate::conda_install(
          envname = pkg_env$conda_env_name,
          packages = packages,
          channel = "conda-forge",
          conda = conda_bin
        )
      }, error = function(e) {
        warning("Failed to install some geospatial packages: ", e$message)
        message("You may need to install these manually using conda.")
      })
    }
  } else {
    if (verbose) {
      message("Environment '", pkg_env$conda_env_name, "' already exists.")
=======
    # Get python path from this environment (even if already set above)
    py_path <- reticulate::conda_python(geo_env_name)
    pkg_env$python_path <- py_path

    # Use this conda environment
    reticulate::use_condaenv(geo_env_name, required = TRUE)

    # Set environment variable to ensure conda libs are used instead of system libs
    # This is implemented differently per OS
    if (os_type == "Windows") {
      # Windows uses PATH instead of LD_LIBRARY_PATH
      Sys.setenv(PATH = paste0(
        file.path(dirname(py_path), "Library", "bin")
        ,
        ";",
        Sys.getenv("PATH")
      ))
    } else if (os_type == "Darwin") {
      # macOS library path
      Sys.setenv(DYLD_LIBRARY_PATH = paste0(
        file.path(dirname(dirname(py_path)), "lib"),
        ":",
        Sys.getenv("DYLD_LIBRARY_PATH")
      ))
    } else {
      # Linux and others use LD_LIBRARY_PATH
      Sys.setenv(LD_LIBRARY_PATH = paste0(
        file.path(dirname(dirname(py_path)), "lib"),
        ":",
        Sys.getenv("LD_LIBRARY_PATH")
      ))
>>>>>>> 2ccf5632
    }
  }

<<<<<<< HEAD
  if (verbose) {
    message("Activating Python environment...")
  }
=======
    # Verify the environment works and has required packages
    # Also helps to "warm up" the environment
    success <- tryCatch({
      reticulate::py_run_string("
import sys
print('Python executable:', sys.executable)
print('Python version:', sys.version)

# Check key packages
try:
    import gdal
    print('GDAL version:', gdal.VersionInfo())
except ImportError:
    try:
        from osgeo import gdal
        print('GDAL version (from osgeo):', gdal.VersionInfo())
    except ImportError as e:
        print('Error importing GDAL:', e)
        # This will be raised to R
        raise ImportError('GDAL package not available')
#try:
#    import rasterio
#    print('Rasterio version:', rasterio.__version__)
#except ImportError as e:
#    print('Error importing Rasterio:', e)
    # This will be raised to R
#    raise ImportError('Rasterio package not available')



# Explicitly check libtiff version through GDAL
try:
    from osgeo import gdal
    drivers = [gdal.GetDriver(i).ShortName for i in range(gdal.GetDriverCount())]
    if 'GTiff' in drivers:
        print('GTiff driver is available')
    else:
        print('WARNING: GTiff driver not found')
except Exception as e:
    print('Error checking GDAL drivers:', e)
    
import numpy
print('NumPy version:', numpy.__version__)

    
",local=T,convert=F)
      TRUE
    }, error = function(e) {
      packageStartupMessage("Environment verification failed: ", conditionMessage(e))
      # Don't stop here, we'll continue and try to fix
      FALSE
    })
>>>>>>> 2ccf5632

  tryCatch({
    reticulate::use_condaenv(pkg_env$conda_env_name, required = TRUE)
  }, error = function(e) {
    stop("Failed to activate conda environment: ", e$message)
  })

  pkg_env$python_initialized <- TRUE
  pkg_env$python_path <- reticulate::conda_python(pkg_env$conda_env_name)

  if (verbose) {
    message("\n", paste(rep("=", 50), collapse = ""))
    message("Python environment setup completed successfully!")
    message("Environment name: ", pkg_env$conda_env_name)
    message("Python path: ", pkg_env$python_path)
    message(paste(rep("=", 50), collapse = ""), "\n")
  }

  return(invisible(TRUE))
}

#' Check Python Environment Status
#'
#' @description
#' Checks whether the Python environment for GeoLink has been initialized.
#'
#' @return Logical. TRUE if the Python environment is initialized and ready,
#'         FALSE otherwise.
#'
#' @details
#' This function checks the internal package state to determine if the Python
#' environment has been set up. It does not verify the actual existence or
#' functionality of the Python installation.
#'
#' @examples
#' \dontrun{
#' # Check if Python is ready
#' if (!geolink_python_ready()) {
#'   geolink_setup_python()
#' }
#'
#' # Use in conditional logic
#' if (geolink_python_ready()) {
#'   message("Ready for Python-dependent operations")
#' }
#' }
#'
#' @export
geolink_python_ready <- function() {
  pkg_env <- get("pkg_env", envir = asNamespace("GeoLink"))
  return(pkg_env$python_initialized)
}

#' Ensure Python Environment is Initialized
#'
#' @description
#' Internal function that checks if the Python environment is initialized
#' and automatically sets it up if not. This provides lazy loading of the
#' Python environment.
#'
#' @return NULL (invisible). Side effect: initializes Python if needed.
#'
#' @details
#' This function is called internally by Python-dependent functions to ensure
#' the environment is ready before attempting operations. It provides automatic
#' setup with default parameters.
#'
#' @keywords internal
ensure_python_initialized <- function() {
  if (!geolink_python_ready()) {
    message("Python environment not initialized. Setting up now...")
    message("This is a one-time setup that may take several minutes.")
    geolink_setup_python(verbose = TRUE)
  }
  invisible(NULL)
}

#' Execute GDAL Operation Safely
#'
#' @description
#' Internal wrapper function that ensures Python/GDAL is initialized before
#' executing GDAL-dependent operations.
#'
#' @param operation_fn Function to execute that requires GDAL/Python
#' @param ... Additional arguments passed to operation_fn
#'
#' @return The result of operation_fn
#'
#' @details
#' This function provides a safe execution context for GDAL operations by:
#' \enumerate{
#'   \item Ensuring Python environment is initialized
#'   \item Executing the provided function with error handling
#'   \item Returning results or propagating errors appropriately
#' }
#'
#' @examples
#' \dontrun{
#' # Internal use only
#' result <- safe_gdal_operation(function(x) {
#'   # GDAL-dependent operation
#'   gdal_translate(x)
#' }, input_file)
#' }
#'
#' @keywords internal
safe_gdal_operation <- function(operation_fn, ...) {
  ensure_python_initialized()

  tryCatch({
    operation_fn(...)
  }, error = function(e) {
    if (grepl("python|gdal|rasterio", tolower(e$message))) {
      stop("GDAL operation failed. Try reinstalling with: geolink_setup_python(force = TRUE)\n",
           "Original error: ", e$message)
    } else {
      stop(e)
    }
  })
}

#' Configure GeoLink Settings
#'
#' @description
#' Sets and saves user preferences for GeoLink package behavior, including
#' Python usage and automatic installation settings.
#'
#' @param use_python Logical. If TRUE, enables Python-dependent features.
#'                   If FALSE, restricts to R-only operations. Default is TRUE.
#' @param auto_install Logical. If TRUE, automatically installs Python dependencies
#'                     when needed. If FALSE, requires manual initialization. Default is FALSE.
#'
#' @return NULL (invisible). Side effect: saves configuration to disk.
#'
#' @details
#' Configuration is saved to the user's config directory (platform-specific):
#' \itemize{
#'   \item Windows: \%LOCALAPPDATA\%/GeoLink/config.yml
#'   \item macOS: ~/Library/Application Support/GeoLink/config.yml
#'   \item Linux: ~/.config/GeoLink/config.yml
#' }
#'
#' The configuration persists across R sessions and package reloads.
#'
#' @examples
#' \dontrun{
#' # Enable automatic Python setup
#' geolink_configure(use_python = TRUE, auto_install = TRUE)
#'
#' # Disable Python features (R-only mode)
#' geolink_configure(use_python = FALSE)
#'
#' # Check current configuration
#' config <- load_config()
#' print(config)
#' }
#'
#' @export
#' @importFrom rappdirs user_config_dir
#' @importFrom yaml write_yaml
geolink_configure <- function(use_python = TRUE, auto_install = FALSE) {
  if (!is.logical(use_python)) {
    stop("use_python must be TRUE or FALSE")
  }
  if (!is.logical(auto_install)) {
    stop("auto_install must be TRUE or FALSE")
  }

  config <- list(
    use_python = use_python,
    auto_install = auto_install,
    config_version = "1.0",
    last_modified = Sys.time()
  )

  config_dir <- rappdirs::user_config_dir("GeoLink")
  config_path <- file.path(config_dir, "config.yml")

  if (!dir.exists(config_dir)) {
    dir.create(config_dir, recursive = TRUE, showWarnings = FALSE)
  }

  tryCatch({
    yaml::write_yaml(config, config_path)
    message("Configuration saved successfully")
    message("Location: ", config_path)
    message("Settings:")
    message("  - use_python: ", use_python)
    message("  - auto_install: ", auto_install)
  }, error = function(e) {
    warning("Failed to save configuration: ", e$message)
  })

  invisible(NULL)
}

#' Load GeoLink Configuration
#'
#' @description
#' Internal function to load user configuration from disk. Returns default
#' configuration if no saved configuration exists.
#'
#' @return List containing configuration settings:
#' \itemize{
#'   \item use_python: Logical, whether Python features are enabled
#'   \item auto_install: Logical, whether to auto-install Python dependencies
#'   \item config_version: Character, version of configuration format
#'   \item last_modified: POSIXct, when configuration was last modified
#' }
#'
#' @details
#' This function is called internally by other GeoLink functions to determine
#' package behavior. If no configuration file exists, sensible defaults are
#' returned (Python enabled, auto-install disabled).
#'
#' @examples
#' \dontrun{
#' # Internal use
#' config <- load_config()
#' if (config$use_python) {
#'   # Execute Python-dependent code
#' }
#' }
#'
#' @keywords internal
#' @importFrom rappdirs user_config_dir
#' @importFrom yaml read_yaml
load_config <- function() {
  config_path <- file.path(rappdirs::user_config_dir("GeoLink"), "config.yml")

  if (file.exists(config_path)) {
    tryCatch({
      config <- yaml::read_yaml(config_path)

      if (!is.list(config)) {
        warning("Invalid configuration file, using defaults")
        config <- NULL
      }

      if (!is.null(config)) {
        if (!"use_python" %in% names(config)) config$use_python <- TRUE
        if (!"auto_install" %in% names(config)) config$auto_install <- FALSE
        if (!"config_version" %in% names(config)) config$config_version <- "1.0"
        return(config)
      }
    }, error = function(e) {
      warning("Failed to load configuration: ", e$message)
    })
  }

  return(list(
    use_python = TRUE,
    auto_install = FALSE,
    config_version = "1.0",
    last_modified = NULL
  ))
}

#' Get Python Environment Information
#'
#' @description
#' Returns detailed information about the current Python environment setup
#' for GeoLink, useful for debugging and verification.
#'
#' @return A list containing:
#' \itemize{
#'   \item initialized: Logical, whether Python is initialized
#'   \item env_name: Character, name of the conda environment
#'   \item python_path: Character, path to Python executable (if initialized)
#'   \item os_type: Character, operating system type
#'   \item config: List, current configuration settings
#' }
#'
#' @examples
#' \dontrun{
#' # Get environment information
#' info <- geolink_python_info()
#' print(info)
#'
#' # Check specific details
#' if (info$initialized) {
#'   cat("Python location:", info$python_path, "\n")
#' }
#' }
#'
#' @export
geolink_python_info <- function() {
  pkg_env <- get("pkg_env", envir = asNamespace("GeoLink"))
  config <- load_config()

  info <- list(
    initialized = pkg_env$python_initialized,
    env_name = pkg_env$conda_env_name,
    python_path = pkg_env$python_path,
    os_type = pkg_env$os_type,
    config = config
  )

  class(info) <- c("geolink_python_info", "list")
  return(info)
}

#' Print Method for GeoLink Python Information
#'
#' @description
#' Custom print method for geolink_python_info objects.
#'
#' @param x A geolink_python_info object
#' @param ... Additional arguments (unused)
#'
#' @return NULL (invisible). Side effect: prints information.
#'
#' @export
#' @method print geolink_python_info
print.geolink_python_info <- function(x, ...) {
  cat("GeoLink Python Environment Information\n")
  cat(paste(rep("=", 40), collapse = ""), "\n")
  cat("Status:", ifelse(x$initialized, "Initialized", "Not initialized"), "\n")
  cat("Environment Name:", x$env_name, "\n")
  if (x$initialized && !is.null(x$python_path)) {
    cat("Python Path:", x$python_path, "\n")
  }
  cat("Operating System:", x$os_type, "\n")
  cat("\nConfiguration:\n")
  cat("  Use Python:", x$config$use_python, "\n")
  cat("  Auto Install:", x$config$auto_install, "\n")
  invisible(x)
}

#' Reset Python Environment
#'
#' @description
#' Resets the Python environment for GeoLink, useful for troubleshooting
#' or changing Python configurations.
#'
#' @param remove_env Logical. If TRUE, attempts to remove the conda environment
#'                   completely. Default is FALSE.
#' @param verbose Logical. If TRUE, displays detailed messages. Default is TRUE.
#'
#' @return NULL (invisible).
#'
#' @examples
#' \dontrun{
#' # Soft reset (just marks as uninitialized)
#' geolink_reset_python()
#'
#' # Hard reset (removes environment)
#' geolink_reset_python(remove_env = TRUE)
#' }
#'
#' @export
geolink_reset_python <- function(remove_env = FALSE, verbose = TRUE) {
  pkg_env <- get("pkg_env", envir = asNamespace("GeoLink"))

  if (verbose) {
    message("Resetting Python environment...")
  }

  pkg_env$python_initialized <- FALSE
  pkg_env$python_path <- NULL

  if (remove_env) {
    if (verbose) {
      message("Note: Automatic environment removal not supported by reticulate.")
      message("Please manually remove conda environment '", pkg_env$conda_env_name,
              "' using conda command line:")
      message("  conda env remove -n ", pkg_env$conda_env_name)
    }
  }

  if (verbose) {
    message("Python environment reset complete.")
    message("Run geolink_setup_python() to reinitialize.")
  }

  invisible(NULL)
}<|MERGE_RESOLUTION|>--- conflicted
+++ resolved
@@ -1,6 +1,7 @@
 #' @description
 #' Internal function called when the GeoLink package is loaded.
 #' Initializes package environment and displays startup message.
+#' Python environment is lazily loaded only when needed to reduce startup time.
 #'
 #' @param libname Character string giving the library directory where the package
 #'                defining the namespace was found.
@@ -16,7 +17,7 @@
 #'   \item python_path: Path to Python executable (set after initialization)
 #' }
 #'
-#' @return NULL
+#' @return NULL (invisible). Side effect: creates package environment.
 #'
 #' @keywords internal
 .onLoad <- function(libname, pkgname) {
@@ -181,7 +182,6 @@
         }
       }
 
-<<<<<<< HEAD
       tryCatch({
         reticulate::conda_install(
           envname = pkg_env$conda_env_name,
@@ -197,100 +197,12 @@
   } else {
     if (verbose) {
       message("Environment '", pkg_env$conda_env_name, "' already exists.")
-=======
-    # Get python path from this environment (even if already set above)
-    py_path <- reticulate::conda_python(geo_env_name)
-    pkg_env$python_path <- py_path
-
-    # Use this conda environment
-    reticulate::use_condaenv(geo_env_name, required = TRUE)
-
-    # Set environment variable to ensure conda libs are used instead of system libs
-    # This is implemented differently per OS
-    if (os_type == "Windows") {
-      # Windows uses PATH instead of LD_LIBRARY_PATH
-      Sys.setenv(PATH = paste0(
-        file.path(dirname(py_path), "Library", "bin")
-        ,
-        ";",
-        Sys.getenv("PATH")
-      ))
-    } else if (os_type == "Darwin") {
-      # macOS library path
-      Sys.setenv(DYLD_LIBRARY_PATH = paste0(
-        file.path(dirname(dirname(py_path)), "lib"),
-        ":",
-        Sys.getenv("DYLD_LIBRARY_PATH")
-      ))
-    } else {
-      # Linux and others use LD_LIBRARY_PATH
-      Sys.setenv(LD_LIBRARY_PATH = paste0(
-        file.path(dirname(dirname(py_path)), "lib"),
-        ":",
-        Sys.getenv("LD_LIBRARY_PATH")
-      ))
->>>>>>> 2ccf5632
-    }
-  }
-
-<<<<<<< HEAD
+    }
+  }
+
   if (verbose) {
     message("Activating Python environment...")
   }
-=======
-    # Verify the environment works and has required packages
-    # Also helps to "warm up" the environment
-    success <- tryCatch({
-      reticulate::py_run_string("
-import sys
-print('Python executable:', sys.executable)
-print('Python version:', sys.version)
-
-# Check key packages
-try:
-    import gdal
-    print('GDAL version:', gdal.VersionInfo())
-except ImportError:
-    try:
-        from osgeo import gdal
-        print('GDAL version (from osgeo):', gdal.VersionInfo())
-    except ImportError as e:
-        print('Error importing GDAL:', e)
-        # This will be raised to R
-        raise ImportError('GDAL package not available')
-#try:
-#    import rasterio
-#    print('Rasterio version:', rasterio.__version__)
-#except ImportError as e:
-#    print('Error importing Rasterio:', e)
-    # This will be raised to R
-#    raise ImportError('Rasterio package not available')
-
-
-
-# Explicitly check libtiff version through GDAL
-try:
-    from osgeo import gdal
-    drivers = [gdal.GetDriver(i).ShortName for i in range(gdal.GetDriverCount())]
-    if 'GTiff' in drivers:
-        print('GTiff driver is available')
-    else:
-        print('WARNING: GTiff driver not found')
-except Exception as e:
-    print('Error checking GDAL drivers:', e)
-    
-import numpy
-print('NumPy version:', numpy.__version__)
-
-    
-",local=T,convert=F)
-      TRUE
-    }, error = function(e) {
-      packageStartupMessage("Environment verification failed: ", conditionMessage(e))
-      # Don't stop here, we'll continue and try to fix
-      FALSE
-    })
->>>>>>> 2ccf5632
 
   tryCatch({
     reticulate::use_condaenv(pkg_env$conda_env_name, required = TRUE)
