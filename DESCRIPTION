--- conflicted
+++ resolved
@@ -45,20 +45,12 @@
     units,
     crsuggest,
     dbscan,
-<<<<<<< HEAD
-    knitr,
-    quarto
-Depends:
-    R (>= 3.5)
-=======
     dplyr
 Suggests:
     testthat (>= 3.0.0)
 Depends: 
     R (>= 2.10)
->>>>>>> c6c50d16
 SystemRequirements: Python (>= 3.7)
 RoxygenNote: 7.3.2
 Config/testthat/edition: 3
-Config/reticulate: list(packages = c("numpy", "rasterio", "tqdm", "certifi"))
-VignetteBuilder: quarto+Config/reticulate: list(packages = c("numpy", "rasterio", "tqdm", "certifi"))